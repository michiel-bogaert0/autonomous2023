--- conflicted
+++ resolved
@@ -126,8 +126,6 @@
   if (this->is_running == true)
   {
     publish_torque_msg(joint_effort_command_[drive_joint_id]);
-<<<<<<< HEAD
-    // publish_steering_msg(joint_position_command_[steering_joint_id]);
 
     can_msgs::Frame msg;
     msg.header.stamp = ros::Time::now();
@@ -138,9 +136,7 @@
 
     this->can_axis0_pub.publish(msg);
     this->can_axis1_pub.publish(msg);
-=======
     publish_steering_msg(joint_position_command_[steering_joint_id]);
->>>>>>> 9d0cf64c
   }
   else
   {
@@ -189,20 +185,6 @@
       ((2.0 * M_PI * motor_rpm / 60.0) / this->gear_ratio) * (this->wheel_diameter / 2.0);  // rpm to rad/s
   this->handle_vel_msg();
 
-<<<<<<< HEAD
-=======
-void OrionHWInterface::can_callback_steering(const std_msgs::Int32::ConstPtr& msg)
-{
-  // TODO: correct conversion !!!!!!
-  this->cur_steering = msg->data;
-
-  // Not sure if handle_steering_msg is necessary (not used by any other node atm)
-}
-
-void OrionHWInterface::handle_vel_msg()
-{
-  // Publish the car velocity (based on mean motor velocity) as a twist msg (used by SLAM)
->>>>>>> 9d0cf64c
   geometry_msgs::TwistWithCovarianceStamped twist_msg = geometry_msgs::TwistWithCovarianceStamped();
   twist_msg.header.frame_id = this->axis_rear_frame;
   twist_msg.header.stamp = ros::Time::now();
@@ -216,9 +198,12 @@
   vel_pub1.publish(twist_msg);
 }
 
-void OrionHWInterface::can_callback_steering(const std_msgs::Float32::ConstPtr& msg)
-{
+void OrionHWInterface::can_callback_steering(const std_msgs::Int32::ConstPtr& msg)
+{
+  // TODO: correct conversion !!!!!!
   this->cur_steering = msg->data;
+
+  // Not sure if handle_steering_msg is necessary (not used by any other node atm)
 }
 
 void OrionHWInterface::handle_vel_msg()
