observations_topic: "/ugr/car/observations/lidar"

slam_controller:
  node_management:
    always:
      # SLAM
      - slam_mcl
      - lap_counter
      - map_publisher

      # Control
<<<<<<< HEAD
      # - MPC_tracking_control
      - MPC_tracking_control
      - path_smoother
=======
      - front_wheel_feedback_control
      # - path_smoother
>>>>>>> 1869c4c4
      - path_publisher

slam_mcl:
  path_to_map: "/ugr/car/map/global"
lap_counter:
<<<<<<< HEAD
  finishpoint: [0, 0, 0]
=======
  finishpoint:
    x: 75
    y: 0
  laps: 1
  distance_after: 0
  finishRange: 3
>>>>>>> 1869c4c4
map_publisher:
  map_pkg: "slam_simulator"
  map: "/maps/fssim_fsg.yaml"
speed:
  target: 10.0
  LC_adaptive_velocity: False
pure_pursuit:
  change_index: False
  world_frame: "ugr/map"
  # Lookahead distance tuning parameters
  speed_start_racing: 3
  speed_stop_racing: 12
  distance_start_racing: 3
  distance_stop_racing: 5
front_wheel_feedback:
  change_index: False
  world_frame: "ugr/map"
  Kp: 1.0
  Ki: 0.01
  Kd: 0.01
mpc:
  change_index: True
  minimal_distance: 3
  world_frame: "ugr/map"
path_publisher:
  package_path: "path_publisher"
  # path: "/paths/fsi_raceline_ref_halfspaces.yaml"
  path: "/paths/raceline_fsg.yaml"
  # path: "/paths/chicane_sim.yaml"<|MERGE_RESOLUTION|>--- conflicted
+++ resolved
@@ -9,29 +9,19 @@
       - map_publisher
 
       # Control
-<<<<<<< HEAD
-      # - MPC_tracking_control
-      - MPC_tracking_control
-      - path_smoother
-=======
       - front_wheel_feedback_control
       # - path_smoother
->>>>>>> 1869c4c4
       - path_publisher
 
 slam_mcl:
   path_to_map: "/ugr/car/map/global"
 lap_counter:
-<<<<<<< HEAD
-  finishpoint: [0, 0, 0]
-=======
   finishpoint:
     x: 75
     y: 0
   laps: 1
   distance_after: 0
   finishRange: 3
->>>>>>> 1869c4c4
 map_publisher:
   map_pkg: "slam_simulator"
   map: "/maps/fssim_fsg.yaml"
