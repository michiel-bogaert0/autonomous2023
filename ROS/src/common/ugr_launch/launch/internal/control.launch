--- conflicted
+++ resolved
@@ -12,17 +12,12 @@
   </include>
   
   <!-- MPC -->
-<<<<<<< HEAD
   <include file="$(find mpc)/launch/mpc_tracking.launch" pass_all_args="true">
   </include>
 
   <!-- MPC splines -->
   <include file="$(find mpc_gen)/launch/mpc_tracking.launch" pass_all_args="true">
   </include>
-=======
-  <!-- <include file="$(find mpc)/launch/mpc.launch" pass_all_args="true">
-  </include> -->
->>>>>>> 1869c4c4
 
   <!-- Path_publisher -->
   <include file="$(find path_publisher)/launch/path_publisher.launch" pass_all_args="true" />
