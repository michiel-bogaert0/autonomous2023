#! /usr/bin/python3
import math
import threading
import time
from collections import deque
from functools import partial
from time import sleep

import can
import cantools
import rospy
from can_msgs.msg import Frame
from controller_manager_msgs.srv import SwitchController, SwitchControllerRequest
from diagnostic_msgs.msg import DiagnosticArray, DiagnosticStatus
from nav_msgs.msg import Odometry
from node_fixture import (
    StateMachineScopeEnum,
    create_diagnostic_message,
    serialcan_to_roscan,
)
from node_fixture.fixture import (
    AutonomousStatesEnum,
    DrivingModeStatesEnum,
    NodeManagingStatesEnum,
    OrionStateEnum,
    SLAMStatesEnum,
)
from node_fixture.node_manager import NodeManager
from scheduling import JobScheduler
<<<<<<< HEAD
from std_msgs.msg import Bool, Float64, Header, Int64
from ugr_msgs.msg import State
=======
from std_msgs.msg import Bool, Float32, Float64, Header, UInt16
from ugr_msgs.msg import ObservationWithCovarianceArrayStamped, State
>>>>>>> ba5de8df


class OrionState(NodeManager):
    """
    This the main controller for the car and the first node to "activate"
    It handles the main state machine of the car
    """

    def __init__(self) -> None:
        super().__init__("orion_state", NodeManagingStatesEnum.ACTIVE)
        self.rate = rospy.Rate(15)
        self.checkup_result = None
        self.initial_checkup_done = False
        
        self.debug_state = 0

        rospy.set_param("/mission", "manual")

        # Activate nodes for driving mode
        self.activate_nodes(self.driving_mode, None)
        self.switch_controllers()
        # Wait a few seconds
        rospy.sleep(1)

        # Start default in INIT and ASOFF
        self.change_state(OrionStateEnum.INIT)
        self.change_as_state(AutonomousStatesEnum.ASOFF)
        self.switched_driving_mode = False

        # Initial checkup
        self.initial_checkup()
        checks_ok, msg = self.checkup_result
        self.checkup_result = None
        print("printing msg")
        print(msg)
        if not checks_ok:
            self.change_state(OrionStateEnum.ERROR)
            self.set_health(
                DiagnosticStatus.ERROR,
                f"Initial checkup failed in mode '{self.driving_mode}'. Got error '{msg}'",
            )

        self.spin()

    def switch_controllers(self):
        rospy.wait_for_service("/ugr/car/controller_manager/switch_controller")
        try:
            switch_controller = rospy.ServiceProxy(
                "/ugr/car/controller_manager/switch_controller", SwitchController
            )

            req = SwitchControllerRequest()

            if self.driving_mode == DrivingModeStatesEnum.MANUAL:
                req.start_controllers = [
                    "joint_state_controller",
                    "steering_position_controller",
                    "drive_effort_controller",
                ]
                req.stop_controllers = [
                    "axis0_velocity_controller",
                    "axis1_velocity_controller",
                ]
            else:
                req.start_controllers = [
                    "joint_state_controller",
                    "steering_position_controller",
                    "axis0_velocity_controller",
                    "axis1_velocity_controller",
                ]
                req.stop_controllers = ["drive_effort_controller"]

            req.strictness = SwitchControllerRequest.BEST_EFFORT

            response = switch_controller(req)

            if not response.ok:
                rospy.logerr("Could not start controllers")
                self.set_health(2, "Could not start controllers")
                self.change_state(OrionStateEnum.ERROR)

        except rospy.ServiceException as e:
            rospy.logerr(f"Service call failed: {e}")
            self.set_health(2, "Service call failed: {e}")
            self.change_state(OrionStateEnum.ERROR)

    def doConfigure(self):
        # Job scheduler (synchronous!)
        self.job_scheduler = JobScheduler()

        # DO Signals
        self.do_publishers = {
            "ts_btn": None,
            "wd_reset": None,
            "arm_ebs": None,
            "arm_dbs": None,
            "wd_trigger": None,
            "sdc_close": None,
        }

        # CAN TX
        self.bus = self.AddPublisher("/ugr/can/lv/tx", Frame, queue_size=10)

        # States and other
        self.state_publisher = self.AddPublisher(
            "/state", State, queue_size=10, latch=True
        )
        self.orion_state_publisher = rospy.Publisher(
            "/state/car", State, queue_size=10, latch=True
        )
        self.diagnostics_publisher = self.AddPublisher(
            "/diagnostics", DiagnosticArray, queue_size=10
        )
        self.as_state_publisher = rospy.Publisher(
            "/state/as", State, queue_size=10, latch=True
        )

        self.wd_trigger_status = False
        self.wd_trigger_enable = True

        self.ebs_activated = False
        self.mission_finished = False
        self.vehicle_stopped = True
        self.mission_selected = False
        self.odom_avg = deque([], 100)

        # State machine states
        self.car_state = None
        self.as_state = None
        self.driving_mode = DrivingModeStatesEnum.MANUAL

        # DV data
        self.dv_data = {
            "cones_count_all": 0,
            "cones_count_actual": 0,
            "lap_counter": 0,
            "speed_actual": 0,
            "steering_angle_actual": 0,
            "steering_angle_target": 0,
            "brake_target": 0,
        }

        # IO signals
        self.di_signals = {
            "ts_btn_ok": False,
            "ecu_ok": False,
            "asms_status": False,
            "dv_btn": False,
            "wd_assert": False,
            "bypass_status": False,
            "imd_ok": False,
            "sdc_out": False,
            "wd_ok": False,
        }
        self.debounced_signals = {
            "wd_ok": [False, rospy.Time.now().to_sec()], 
            "imd_ok": [False, rospy.Time.now().to_sec()], 
            "sdc_out": [False, rospy.Time.now().to_sec()], 
            "ts_btn_ok": [False, rospy.Time.now().to_sec()], 
            "bypass_status": [False, rospy.Time.now().to_sec()], 
        }

        # DO feedback
        self.do_feedback = {
            "ts_btn": False,
            "wd_reset": False,
            "arm_ebs": False,
            "arm_dbs": False,
            "wd_trigger": False,
            "sdc_close": False,
        }

        # CAN inputs
        self.can_inputs = {
            "air1": False,
            "air2": False,
            "res_go": False,
            "res_activated": False,
        }

        # Latched actions from CAN
        self.can_actions = {
            "ts_pressed": False,
            "r2d_pressed": False,
        }

        self.ai_signals = {
            "air_pressure1": 0,
            "air_pressure2": 0,
            "front_bp": 0,
            "rear_bp": 0,
            "gearbox_temp_left": 0,
            "gearbox_temp_right": 0,
        }

        self.mc_temps = {
            "mc_left_motor_temp": 0,
            "mc_right_motor_temp": 0,
            "mc_left_controller_temp": 0,
            "mc_right_controller_temp": 0,
        }

        self.hbs = {
            "PDU": rospy.Time.now().to_sec(),
            "ELVIS": rospy.Time.now().to_sec(),
            "DB": rospy.Time.now().to_sec(),
            "ASSI": rospy.Time.now().to_sec(),
            "MC": rospy.Time.now().to_sec(),
        }
        self.state_to_bits = {
            OrionStateEnum.INIT: 0,
            OrionStateEnum.TS_READY: 1,
            OrionStateEnum.TS_ACTIVATING: 2,
            OrionStateEnum.TS_ACTIVE: 3,
            OrionStateEnum.R2D_READY: 4,
            OrionStateEnum.R2D: 5,
            OrionStateEnum.ERROR: 6,
            OrionStateEnum.SDC_OPEN: 7,
        }

        # Publishers
        # DO Signals
        for do_signal in self.do_publishers:
            self.do_publishers[do_signal] = self.AddPublisher(
                f"/dio/out/{do_signal}", Bool, queue_size=10
            )

        # Subscribers
        rospy.Subscriber("/state", State, self.handle_external_state_change)
        rospy.Subscriber("/ugr/car/odometry/filtered/odom", Odometry, self.handle_odom)

        # DI signals
        for di_signal in self.di_signals:
            self.AddSubscriber(
                f"/dio/in/{di_signal}", Bool, partial(self.handle_DI, di_signal)
            )

        # DO feedback
        for do_feedback in self.do_feedback:
            self.AddSubscriber(
                f"/dio/feedback/{do_feedback}",
                Bool,
                partial(self.handle_DO_feedback, do_feedback),
            )

        # AI signals
        for ai_signal in self.ai_signals:
            
            if ai_signal == "gearbox_temp_left" or ai_signal == "gearbox_temp_right":
                pass
            else:
            
                self.AddSubscriber(
                    f"/aio/in/{ai_signal}", Float64, partial(self.handle_AI, ai_signal)
                )
            
        for ai_signal in self.ai_signals:
            
            if ai_signal == "gearbox_temp_left" or ai_signal == "gearbox_temp_right":
                self.AddSubscriber(
                    f"/aio/in/{ai_signal}", Int64, partial(self.handle_AI, ai_signal)
                )
            
        # AO dbs
        self.dbs_pub = self.AddPublisher("/iologik/output1", Float64, queue_size=10)

        # CAN
        self.AddSubscriber("/ugr/can/lv/rx", Frame, self.handle_can)
        self.AddSubscriber("/ugr/can/mc_left/rx", Frame, self.handle_can_mc)
        self.AddSubscriber("/ugr/can/mc_right/rx", Frame, self.handle_can_mc)

        # MC temps
        for side in ["left", "right"]:
            for typ in ["motor", "controller"]:
                topic = f"/ugr/can/mc_{side}/processed/actual_temp{typ}"
                self.AddSubscriber(
                    topic,
                    Float64,
                    partial(self.handle_mc_temps, f"mc_{side}_{typ}_temp"),
                )

        # Subscribers for dv data
        self.AddSubscriber(
            "/input/observations",
            ObservationWithCovarianceArrayStamped,
            self.handle_observations,
        )
        self.AddSubscriber(
            "/input/map",
            ObservationWithCovarianceArrayStamped,
            self.handle_new_map,
        )
        self.AddSubscriber("/input/lapComplete", UInt16, self.handle_lap_complete)
        self.AddSubscriber(
            "/input/steering_target", Float64, self.handle_steering_target
        )
        self.AddSubscriber(
            "/input/steering_actual", Float32, self.handle_steering_actual
        )
        self.AddSubscriber("/input/odom", Odometry, self.get_odom_update)
        self.AddSubscriber("/iologik/output1", Float64, self.handle_brake_target)

        # load dbc
        dbc_filename = rospy.get_param("~db_adress", "lv.dbc")
        db_address = __file__.split("/")[:-1]
        db_address += ["..", "dbc", dbc_filename]
        self.db_adress = "/".join(db_address)
        self.db = cantools.database.load_file(self.db_adress)

        # Boot and configure all nodes
        while not self.configure_nodes():
            sleep(0.1)
            if rospy.is_shutdown():
                return

    def change_state(self, new_state: OrionStateEnum):
        """
        Actually changes state of this machine and publishes change

        Args:
            new_state: state to switch to.
        """

        if new_state == self.car_state:
            return

        # Remove timeouts
        self.job_scheduler.remove_job_by_tag("timeout_state")

        self.state_publisher.publish(
            State(
                header=Header(stamp=rospy.Time.now()),
                scope=StateMachineScopeEnum.CAR,
                prev_state=self.car_state,
                cur_state=new_state,
            )
        )
        self.orion_state_publisher.publish(
            State(
                header=Header(stamp=rospy.Time.now()),
                scope=StateMachineScopeEnum.CAR,
                prev_state=self.car_state,
                cur_state=new_state,
            )
        )
        print(f"New CAR state: {new_state}")
        self.car_state = new_state

    def change_as_state(self, new_state: AutonomousStatesEnum):
        """
        Actually changes state of this machine and publishes change

        Args:
            new_state: state to switch to.
        """

        if new_state == self.as_state:
            return

        if new_state == AutonomousStatesEnum.ASDRIVE:
            self.dbs_pub.publish(Float64(4))

        if new_state == AutonomousStatesEnum.ASREADY:
            self.job_scheduler.add_job_relative(5.0, lambda x: None, tag="r2d_dv_wait")

        self.as_state_publisher.publish(
            State(
                header=Header(stamp=rospy.Time.now()),
                scope=StateMachineScopeEnum.AUTONOMOUS,
                prev_state=self.as_state,
                cur_state=new_state,
            )
        )
        self.state_publisher.publish(
            State(
                header=Header(stamp=rospy.Time.now()),
                scope=StateMachineScopeEnum.AUTONOMOUS,
                prev_state=self.as_state,
                cur_state=new_state,
            )
        )
        print(f"New AS state: {new_state}")
        self.as_state = new_state

    #
    # SUBSCRIPTION HANDLERS
    #
    def handle_odom(self, odom: Odometry):
        """
        Just keeps track of latest odometry estimate

        Args:
            odom: the odometry message containing speed information
        """

        # If vehicle is stopped and EBS is activated, vehicle will not be able to move, so
        # latch self.vehicle_stopped
        if self.vehicle_stopped and self.ebs_activated:
            return

        self.odom_avg.append(abs(odom.twist.twist.linear.x))
        self.vehicle_stopped = sum(list(self.odom_avg)) / len(list(self.odom_avg)) < 0.1

    def handle_external_state_change(self, state: State):
        """
        Handles state transition from other state machines

        Args:
            state: the state transition
        """

        if state.scope == StateMachineScopeEnum.SLAM:
            """
            When SLAM reports being in the finished mode, autonomous should perhaps
            also do something
            """

            self.mission_finished = state.cur_state == SLAMStatesEnum.FINISHED

    def handle_DI(self, io_name, msg: Bool):
        """
        Handles the incoming DI signals
        """

        if io_name in self.di_signals:
            
            if io_name in self.debounced_signals:
                
                if self.debounced_signals[io_name][0] != msg.data:
                    self.debounced_signals[io_name][0] = msg.data
                    self.debounced_signals[io_name][1] = rospy.Time.now().to_sec()
    
            else:
                self.di_signals[io_name] = msg.data
        else:
            rospy.logwarn(f"DI signal '{io_name}' not found in list of IO signals")

    def handle_AI(self, io_name, msg: Bool):
        """
        Handles the incoming AI signals
        """

        if io_name in self.ai_signals:
            if io_name == "air_pressure1" or io_name == "air_pressure2":
                self.ai_signals[io_name] = (msg.data - 4) / 16 * 10
            elif io_name == "front_bp" or io_name == "rear_bp":
                self.ai_signals[io_name] = (msg.data - 4.3) / 16 * 250
            elif io_name == "gearbox_temp_left" or io_name == "gearbox_temp_right":
                self.ai_signals[io_name] = (msg.data * 2 / 1000) / 0.005 - 259
            else:
                pass
            
        else:
            rospy.logwarn(f"AI signal '{io_name}' not found in list of IO signals")

    def handle_DO_feedback(self, io_name, msg: Bool):
        """
        Handles the incoming DO feedback signals
        """

        if io_name in self.do_feedback:
            self.do_feedback[io_name] = msg.data
        else:
            rospy.logwarn(
                f"DO feedback signal '{io_name}' not found in list of IO signals"
            )

    def handle_mc_temps(self, mc_name, msg: Float64):
        self.mc_temps[mc_name] = msg.data

    def handle_can_mc(self, frame: Frame):
        # MC CAN HB
        if frame.id == 2147484230 or frame.id == 2147484229:
            self.hbs["MC"] = rospy.Time.now().to_sec()

    def handle_can(self, frame: Frame):
        # DB_Commands
        if frame.id == 768:
            self.can_actions["ts_pressed"] = bool(frame.data[0] & 0b01000000)
            self.can_actions["r2d_pressed"] = bool(frame.data[0] & 0b10000000)
            AMI_state = int(frame.data[0] & 0b00000111)
            
            if AMI_state == 0:
                rospy.set_param("/mission", "manual")
            elif AMI_state == 1:
                rospy.set_param("/mission", "acceleration")
            elif AMI_state == 2:
                rospy.set_param("/mission", "skidpad")
            elif AMI_state == 3:
                rospy.set_param("/mission", "trackdrive")
            elif AMI_state == 4:
                rospy.set_param("/mission", "braketest")
            elif AMI_state == 5:
                rospy.set_param("/mission", "inspection")
            elif AMI_state == 6:
                rospy.set_param("/mission", "autocross")
            else:
                rospy.set_param("/mission", "manual")
                
        # RES
        if frame.id == 0x711:
            self.bus.publish(
                (
                    Frame(
                        id=0x000,
                        data=[0x01, 0x11, 0x0, 0, 0, 0, 0, 0],
                        dlc=8,
                        is_extended=False,
                    )
                )
            )

        if frame.id == 0x191:
            self.can_inputs["res_go"] = bool((frame.data[0] & 0b0000100) >> 2)
            self.can_inputs["res_activated"] = not bool(frame.data[0] & 0b0000001)

        # LV ECU HBS
        # PDU
        if frame.id == 16:
            self.hbs["PDU"] = rospy.Time.now().to_sec()

        # ELVIS
        if frame.id == 2:
            self.can_inputs["air1"] = bool(frame.data[0] & 0b00100000)
            self.can_inputs["air2"] = bool(frame.data[0] & 0b00010000)

            if bool(frame.data[0] & 0b00000001):
                self.hbs["ELVIS"] = rospy.Time.now().to_sec()
            critical_fault = (frame.data[0] & 0b00001100) >> 2
            if critical_fault != 0:
                self.send_error_to_db(25 + critical_fault)

        # DB
        if frame.id == 3:
            self.hbs["DB"] = rospy.Time.now().to_sec()
        # ASSI
        if frame.id == 4:
            self.hbs["ASSI"] = rospy.Time.now().to_sec()

    def handle_observations(self, msg: ObservationWithCovarianceArrayStamped):
        self.dv_data["cones_count_actual"] = len(msg.observations)

    def handle_new_map(self, msg: ObservationWithCovarianceArrayStamped):
        self.dv_data["cones_count_all"] = len(msg.observations)

    def handle_lap_complete(self, msg: UInt16):
        self.dv_data["lap_counter"] = msg.data

    def handle_steering_target(self, msg: Float64):
        self.dv_data["steering_angle_target"] = msg.data

    def handle_steering_actual(self, msg: Float32):
        self.dv_data["steering_angle_actual"] = msg.data

    def handle_brake_target(self, msg: Float64):
        self.dv_data["brake_target"] = msg.data

    def get_odom_update(self, msg: Odometry):
        self.dv_data["speed_actual"] = msg.twist.twist.linear.x

    def send_status_over_can(self):
        #
        # 0x500 acc. to rules
        #
        dv1_message = self.db.get_message_by_name("DV_1")
        data = dv1_message.encode(
            {
                "Motor_moment_target": 0,  # percentage
                "Motor_moment_actual": 0,  # percentage
                "Brake_hydr_actual": abs(0),  # percentage
                "Brake_hydr_target": abs(
                    (self.dv_data["brake_target"] - 4) * 100 / 16
                ),  # percentage
                "Steering_angle_target": self.dv_data["steering_angle_target"]
                * 2
                * 180
                / math.pi,  # degrees, scale 0.5
                "Steering_angle_actual": self.dv_data["steering_angle_actual"]
                * 2
                * 180
                / math.pi,  # degrees, scale 0.5
                "Speed_target": abs(rospy.get_param("/speed/target", 0.0))
                * 3.6,  # km/h
                "Speed_actual": abs(self.dv_data["speed_actual"]) * 3.6,  # km/h
            }
        )

        message = can.Message(
            arbitration_id=dv1_message.frame_id, data=data, is_extended_id=False
        )

        self.bus.publish(serialcan_to_roscan(message))

        #
        # 0x502 acc. to rules
        #
        as_state_bits = 0
        if self.as_state == AutonomousStatesEnum.ASOFF:
            as_state_bits = 1
        elif self.as_state == AutonomousStatesEnum.ASREADY:
            as_state_bits = 2
        elif self.as_state == AutonomousStatesEnum.ASDRIVE:
            as_state_bits = 3
        elif self.as_state == AutonomousStatesEnum.ASEMERGENCY:
            as_state_bits = 4
        elif self.as_state == AutonomousStatesEnum.ASFINISHED:
            as_state_bits = 5
        dv_message = self.db.get_message_by_name("DV_status")

        ami_state_bits = 0
<<<<<<< HEAD
        mission = rospy.get_param("/mission")
        if mission == "acceleration":
            ami_state_bits = 1
        elif mission == "skidpad":
            ami_state_bits = 2
        elif mission == "trackdrive":
            ami_state_bits = 3
        elif mission == "braketest":
            ami_state_bits = 4
        elif mission == "inspection":
            ami_state_bits = 5
        elif mission == "autocross":
            ami_state_bits = 6
=======
        if self.driving_mode == DrivingModeStatesEnum.MANUAL:
            ami_state_bits = 0
        else:
            mission = rospy.get_param("/mission")
            if mission == "acceleration":
                ami_state_bits = 1
            elif mission == "skidpad":
                ami_state_bits = 2
            elif mission == "trackdrive":
                ami_state_bits = 3
            elif mission == "braketest":
                ami_state_bits = 4
            elif mission == "inspection":
                ami_state_bits = 5
            elif mission == "autocross":
                ami_state_bits = 6

        if not self.di_signals["bypass_status"]:
            service_brake_state = 1  # disengaged
        elif self.as_state in {
            AutonomousStatesEnum.ASEMERGENCY,
            AutonomousStatesEnum.ASFINISHED,
            AutonomousStatesEnum.ASDRIVE,
            AutonomousStatesEnum.ASREADY,
        }:
            service_brake_state = 3  # available
        else:
            service_brake_state = 2  # engaged

>>>>>>> ba5de8df
        data = dv_message.encode(
            {
                "Cones_count_all": abs(self.dv_data["cones_count_all"]),
                "Cones_count_actual": abs(self.dv_data["cones_count_actual"]),
                "Lap_counter": abs(self.dv_data["lap_counter"]),
                "Service_brake_state": service_brake_state,
                "Steering_state": 0,
                "AMI_state": ami_state_bits,
                "EBS_state": self.ebs_activated + 1,
                "AS_state": as_state_bits,
            }
        )
        
        message = can.Message(
            arbitration_id=dv_message.frame_id, data=data, is_extended_id=False
        )
        self.bus.publish(serialcan_to_roscan(message))

        #
        # Heartbeat & CAR state
        #

        state_bits = self.state_to_bits.get(self.car_state, 0b0000)

        # Bit 0: Heartbeat
        # Bits 1-4: State
        data = [(0b1) | ((state_bits & 0b111) << 1) | ((self.debug_state & 0x1111) << 4)]

        canmsg = can.Message(
            arbitration_id=1,
            data=data,
            is_extended_id=False,
        )
        self.bus.publish(serialcan_to_roscan(canmsg))

        # MC
        mc_temp_message = self.db.get_message_by_name("MCU_temp")
        data = mc_temp_message.encode(
            {
                "Temp_motor_R": max(0, self.mc_temps["mc_right_motor_temp"]),
                "Temp_motor_L": max(0, self.mc_temps["mc_left_motor_temp"]),
                "Temp_invertor_R": max(0, self.mc_temps["mc_right_controller_temp"]),
                "Temp_invertor_L": max(0, self.mc_temps["mc_left_controller_temp"]),
            }
        )
        message = can.Message(arbitration_id=mc_temp_message.frame_id, data=data)
        self.bus.publish(serialcan_to_roscan(message))

    def start_initial_checkup(self):
        thread = threading.Thread(target=self.initial_checkup, args=())
        thread.start()

    def active(self):
        rospy.loginfo_throttle(5, self.as_state)
        self.send_status_over_can()
        if self.switched_driving_mode and self.checkup_result is not None:
            checks_ok, msg = self.checkup_result
            self.checkup_result = None
            self.switched_driving_mode = False
            print("printing msg")
            print(msg)
            if not checks_ok:
                self.change_state(OrionStateEnum.ERROR)
                self.set_health(
                    DiagnosticStatus.ERROR,
                    f"Initial checkup failed in mode '{self.driving_mode}'. Got error '{msg}'",
                )
            self.activate_nodes(self.driving_mode, None)
            self.switch_controllers()

        # Update state machines
        self.update_car_state()
        self.update_as_state()
        
        # Update deboucners
        for io_name in self.debounced_signals:
            
            if self.debounced_signals[io_name][0] != self.di_signals[io_name] and rospy.Time.now().to_sec() - self.debounced_signals[io_name][1] < 0.5:
                self.di_signals[io_name] = self.debounced_signals[io_name][0]

        # Check if driving mode should be updated
        if (
            not self.switched_driving_mode
            and self.driving_mode == DrivingModeStatesEnum.MANUAL
            and self.di_signals["bypass_status"]
            or self.driving_mode == DrivingModeStatesEnum.DRIVERLESS
            and not self.di_signals["bypass_status"]
        ):
            self.driving_mode = (
                DrivingModeStatesEnum.DRIVERLESS
                if self.di_signals["bypass_status"]
                else DrivingModeStatesEnum.MANUAL
            )
            # Do safety checks
            self.initial_checkup_done = False
            self.start_initial_checkup()
            self.switched_driving_mode = True

        # Update car and diagnostics
        self.diagnostics_publisher.publish(
            create_diagnostic_message(
                DiagnosticStatus.OK, "[GNRL] STATE: Orion state", str(self.car_state)
            )
        )
        self.diagnostics_publisher.publish(
            create_diagnostic_message(
                DiagnosticStatus.OK, "[GNRL] STATE: AS state", str(self.as_state)
            )
        )

        # Step job scheduler
        self.job_scheduler.step()

        if self.initial_checkup_done:
            checks_ok, msg = self.monitor()
            if not checks_ok:
                self.debug_state = 5
                self.change_state(OrionStateEnum.ERROR)
                self.set_health(
                    DiagnosticStatus.ERROR,
                    f"Monitoring failed in mode '{self.driving_mode}'. Got error '{msg}'",
                )

        # Toggle watchdog
        if self.wd_trigger_enable:
            self.do_publishers["wd_trigger"].publish(Bool(data=self.wd_trigger_status))
            self.wd_trigger_status = not self.wd_trigger_status

    def update_car_state(self):
        """
        Sets the car state based on current state and incoming signals
        """

        if self.di_signals["sdc_out"]:
            self.job_scheduler.remove_job_by_tag("timeout_state_sdc")

        # Run boot checklist, then go to SDC_OPEN
        if self.car_state == OrionStateEnum.INIT:
            if self.boot_procedure():
                self.do_publishers["sdc_close"].publish(Bool(data=True))
                self.change_state(OrionStateEnum.SDC_OPEN)

        # Transition from SDC_OPEN to TS_READY when SDC is ok
        elif self.car_state == OrionStateEnum.SDC_OPEN:
            if self.di_signals["sdc_out"] is True:
                self.change_state(OrionStateEnum.TS_READY)

        else:
            if self.di_signals["sdc_out"] is False:
                self.timeout_sdc_open(0.5)

            # If TS is pressed, go to TS_ACTIVATING and then TS_ACTIVE
            elif self.car_state == OrionStateEnum.TS_READY:
                # Transition differs from manual to autonomous
                if (
                    self.can_actions["ts_pressed"]
                    and self.driving_mode == DrivingModeStatesEnum.MANUAL
                ) or (
                    self.di_signals["dv_btn"]
                    and self.driving_mode == DrivingModeStatesEnum.DRIVERLESS
                ):
                    self.can_actions["ts_pressed"] = False
                    self.change_state(OrionStateEnum.TS_ACTIVATING)

                    # Activate TS
                    self.press_btn_procedure("ts_btn", 1.0, 1.0)

                    # Enable state timeout for this state
                    self.timeout_state_procedure(10.0)

            # Wait for AIRS to close
            elif self.car_state == OrionStateEnum.TS_ACTIVATING:
                if self.can_inputs["air1"] and self.can_inputs["air2"]:
                    self.change_state(OrionStateEnum.TS_ACTIVE)

            # If both brake pressures are above 5, go to R2D_READY
            elif self.car_state == OrionStateEnum.TS_ACTIVE:
                if self.ai_signals["front_bp"] > 2 and self.ai_signals["rear_bp"] > 2:
                    self.change_state(OrionStateEnum.R2D_READY)

            # If R2D is pressed, go to R2D (when ok)
            elif self.car_state == OrionStateEnum.R2D_READY:
                if self.ai_signals["front_bp"] < 2 or self.ai_signals["rear_bp"] < 2:
                    self.change_state(OrionStateEnum.TS_ACTIVE)

                elif (
                    self.can_actions["r2d_pressed"]
                    and self.driving_mode == DrivingModeStatesEnum.MANUAL
                    or self.can_inputs["res_go"]
                    and self.driving_mode == DrivingModeStatesEnum.DRIVERLESS
                    and not self.job_scheduler.tag_exists("r2d_dv_wait")
                ):
                    self.can_actions["r2d_pressed"] = False
                    self.change_state(OrionStateEnum.R2D)

                    if self.driving_mode == DrivingModeStatesEnum.DRIVERLESS:
                        self.job_scheduler.add_job_relative(
                            3, lambda x: None, tag="r2d_sound_delay"
                        )

                    # Enable drive
                    arbitration_id = 0x24FF
                    data = [1, 0xFF, 0xFF, 0xFF, 0xFF, 0xFF, 0xFF, 0xFF]
                    message = can.Message(
                        arbitration_id=arbitration_id,
                        data=data,
                        is_extended_id=True,
                        dlc=8,
                    )
                    self.bus.publish(serialcan_to_roscan(message))

            elif self.car_state == OrionStateEnum.ERROR:
                self.do_publishers["sdc_close"].publish(Bool(data=False))

    def update_as_state(self):
        if self.initial_checkup_done:
            # Signals
            self.ebs_activated = (
                # TODO change sdc_out to check state instead
                self.car_state == OrionStateEnum.SDC_OPEN
                or self.do_feedback["arm_ebs"] is False
                or self.do_feedback["arm_dbs"] is False
                or self.can_inputs["res_activated"] is True
            )
            self.mission_selected = (
                rospy.has_param("/mission") and rospy.get_param("/mission") != ""
            )

            # Flowchart to determine AS state
            if self.driving_mode == DrivingModeStatesEnum.MANUAL:
                self.change_as_state(AutonomousStatesEnum.ASOFF)
            elif self.ebs_activated:
                if self.mission_finished and self.vehicle_stopped:
                    if self.can_inputs["res_activated"]:
                        self.change_as_state(AutonomousStatesEnum.ASEMERGENCY)
                    else:
                        self.change_as_state(AutonomousStatesEnum.ASFINISHED)
                else:
                    self.change_as_state(AutonomousStatesEnum.ASEMERGENCY)
            else:
                if self.mission_finished and self.vehicle_stopped:
                    self.do_publishers["arm_ebs"].publish(Bool(data=False))
                    self.do_publishers["arm_dbs"].publish(Bool(data=False))
                    self.do_publishers["sdc_close"].publish(Bool(data=False))

                if (
                    self.mission_selected
                    and self.di_signals["bypass_status"]
                    and self.car_state
                    in [
                        OrionStateEnum.TS_ACTIVE,
                        OrionStateEnum.R2D,
                        OrionStateEnum.R2D_READY,
                    ]
                ):
                    if self.car_state == OrionStateEnum.R2D:
                        self.change_as_state(AutonomousStatesEnum.ASDRIVE)
                    elif self.car_state == OrionStateEnum.R2D_READY:
                        self.change_as_state(AutonomousStatesEnum.ASREADY)
                    else:
                        self.change_as_state(AutonomousStatesEnum.ASOFF)

            # Update jobs
            if self.as_state != AutonomousStatesEnum.ASREADY:
                self.job_scheduler.remove_job_by_tag("r2d_dv_wait")

            # Emergency stop
            if self.as_state == AutonomousStatesEnum.ASEMERGENCY:
                self.do_publishers["arm_ebs"].publish(Bool(data=False))
                self.do_publishers["arm_dbs"].publish(Bool(data=False))
                self.do_publishers["sdc_close"].publish(Bool(data=False))
                self.wd_trigger_enable = False
        else:
            self.as_state = AutonomousStatesEnum.ASOFF

    """

    PROCEDURES

    """

    def press_btn_procedure(self, btn, delay, duration, cooldown=0.5):
        # Only do this if button was already released
        if self.job_scheduler.tag_exists(f"cooldown_btn_{btn}"):
            return

        self.job_scheduler.add_job_relative(
            delay,
            self.do_publishers[btn].publish,
            Bool(data=True),
            tag=f"press_btn_{btn}",
        )
        self.job_scheduler.add_job_relative(
            delay + duration,
            self.do_publishers[btn].publish,
            Bool(data=False),
            tag=f"release_btn_{btn}",
        )
        self.job_scheduler.add_job_relative(
            delay + duration + cooldown, lambda x: None, tag=f"cooldown_btn_{btn}"
        )

    def timeout_sdc_open(self, duration):
        def interfere(state):
            print("Interfering...")
            self.change_state(state)

        self.job_scheduler.add_job_relative(
            duration,
            interfere,
            OrionStateEnum.SDC_OPEN,
            tag="timeout_state_sdc",
        )

    def timeout_state_procedure(self, duration):
        def interfere(state):
            print("Interfering...")
            self.change_state(state)

        self.job_scheduler.add_job_relative(
            duration,
            interfere,
            OrionStateEnum.INIT,
            tag="timeout_state",
        )

    def boot_procedure(self):
        """
        Orion BOOT checklist. Returns True if everything is OK, False if not.
        Checklist:
        - WD status high (resets watchdog if not)
        - All healtchecks OK (hardware AND software)
        """
        # watchdog OK?
        if self.di_signals["wd_ok"] is False:
            self.press_btn_procedure("wd_reset", 0.1, 1.0)
            return False

        # check ipc, sensors and actuators
        if self.get_health_level() == DiagnosticStatus.ERROR:
            return False

        return True

    def initial_checkup(self):
        
        self.debug_state = 0
        
        if self.driving_mode == DrivingModeStatesEnum.MANUAL:
    
            # bypass needs to be off
            if self.di_signals["bypass_status"]:
                self.checkup_result = (False, "BYPASS is ON")
                return

            # check air pressures
            if (
                self.ai_signals["air_pressure1"] > 1
                or self.ai_signals["air_pressure2"] > 1
            ):
                return (
                    False,
                    f"ASB is still ENABLED: Reading AP1: {self.ai_signals['air_pressure1']}, AP2: {self.ai_signals['air_pressure2']}",
                )

        else:
            
            self.debug_state = 1
            
            # wait (asms still registering)
            self.dbs_pub.publish(Float64(4))
            time.sleep(2)

            # mission needs to be selected
            if not (rospy.has_param("/mission") and rospy.get_param("/mission") != ""):
                self.checkup_result = (False, "No mission selected")
                return (False, "NO MISSION SELECTED")

            # bypass needs to be on
            if not self.di_signals["bypass_status"]:
                self.checkup_result = (False, "BYPASS is OFF")
                return (False, "BYPASS IS OFF")

            # check air pressures
            if not (
                self.ai_signals["air_pressure1"] > 5
                and self.ai_signals["air_pressure2"] > 5
                and self.ai_signals["air_pressure1"] < 9.5
                and self.ai_signals["air_pressure2"] < 9.5
            ):
                self.checkup_result = (
                    False,
                    f"Air pressures out of range: Reading AP1: {self.ai_signals['air_pressure1']}, AP2: {self.ai_signals['air_pressure2']}",
                )
                return

            self.debug_state = 2

            # watchdog OK?
            if self.di_signals["wd_ok"] is False:
                self.checkup_result = (False, "Watchdog indicating error")
                return

            # stop toggling watchdog
            self.wd_trigger_enable = False

            time.sleep(3)

            # check whether watchdog indicating error
            if self.di_signals["wd_ok"] is True:
                self.checkup_result = (
                    False,
                    "Watchdog not indicating error after we stopped toggling",
                )
                return

            # start toggling watchdog
            self.wd_trigger_enable = True

            # reset watchdog
            self.do_publishers["wd_reset"].publish(Bool(data=True))
            time.sleep(0.5)
            self.do_publishers["wd_reset"].publish(Bool(data=False))
            time.sleep(2)

            # watchdog OK?
            if self.di_signals["wd_ok"] is False:
                self.checkup_result = (False, "Watchdog indicating error")
                return (False, "WD indicates error")

            self.debug_state = 3

            self.dbs_pub.publish(Float64(4))

            # Wait until we are in TS_ACTIVE
            ts_active = False
            t = rospy.Time.now().to_sec()
            while rospy.Time.now().to_sec() - t < 100:
                if self.car_state == OrionStateEnum.TS_ACTIVE:
                    ts_active = True
                    time.sleep(0.200)
                    break

            if ts_active is False:
                return False, "Timed out waiting for TS_ACTIVE"

            # ARM ebs/dbs
            self.do_publishers["arm_ebs"].publish(Bool(data=True))
            self.do_publishers["arm_dbs"].publish(Bool(data=True))
            rospy.sleep(2)

            # check whether pressure is being released as expected
            if (
                self.ai_signals["front_bp"] < 10 and self.ai_signals["rear_bp"] < 10
            ) is False:
                return False, "Brake pressure not released as expected"

            # trigger ebs
            self.do_publishers["arm_ebs"].publish(Bool(data=False))
            time.sleep(1)

            # check whether pressure is being built up as expected
            if (
                self.ai_signals["front_bp"] > 10 and self.ai_signals["rear_bp"] > 10
            ) is False:
                return False, "EBS brake pressures not built up as expected"

            # release ebs
            self.do_publishers["arm_ebs"].publish(Bool(data=True))
            time.sleep(1)

            # check whether pressure is being released as expected
            if (
                self.ai_signals["front_bp"] < 10 and self.ai_signals["rear_bp"] < 10
            ) is False:
                return False, "EBS brake pressures not released as expected"

            # trigger dbs
            self.do_publishers["arm_dbs"].publish(Bool(data=False))
            time.sleep(1)

            # check whether pressure is being built up as expected
            if (
                self.ai_signals["front_bp"] > 10 and self.ai_signals["rear_bp"] > 10
            ) is False:
                return False, "DBS brake pressures not built up as expected"

            # release dbs
            self.do_publishers["arm_dbs"].publish(Bool(data=True))
            time.sleep(1)

            # check whether pressure is being released as expected
            if (
                self.ai_signals["front_bp"] < 10 and self.ai_signals["rear_bp"] < 10
            ) is False:
                return False, "DBS brake pressures not released as expected"

            # set PPR setpoint, actuate brake with DBS
            self.dbs_pub.publish(Float64(12))
            time.sleep(1)

            # check whether pressure is being built up as expected
            if (
                self.ai_signals["front_bp"] > 10 and self.ai_signals["rear_bp"] > 10
            ) is False:
                return False, "Missed PPR setpoint"
            
            self.debug_state = 4

        self.initial_checkup_done = True
        self.checkup_result = True, "OK"
        return

    def monitor(self):
        if self.car_state == OrionStateEnum.R2D:
            # check heartbeats of low voltage systems, motorcontrollers and sensors TODO

            # check ipc, sensors and actuators
            if self.get_health_level() == DiagnosticStatus.ERROR:
                return False, "ECU health check failed"

            # Check heartbeats
            for hb_name in self.hbs:
                if rospy.Time.now().to_sec() - self.hbs[hb_name] > 0.5:
                    return False, "Heartbeat of " + hb_name + " dropped!"

            # Check signales

            # check output signal of watchdog
            if self.di_signals["wd_ok"] is False:
                return False, "Watchdog indicating error"
            # check if bypass is closed
            if self.driving_mode == DrivingModeStatesEnum.MANUAL:
                if self.di_signals["bypass_status"]:
                    return False, "BYPASS is ON"
            else:
                if not self.di_signals["bypass_status"]:
                    return False, "BYPASS is OFF"
            
            # Check brake pressures
            if self.ai_signals["front_bp"] < -10 or self.ai_signals["rear_bp"] < -10:
                return False, "Lost brake pressure sensors"
                            
            # check air pressures
            if self.driving_mode == DrivingModeStatesEnum.MANUAL:
                if not (
                    self.ai_signals["air_pressure1"] < 1
                    and self.ai_signals["air_pressure2"] < 1
                ):
                    return False, "Air pressures not released"

            else:
                if not (
                    self.ai_signals["air_pressure1"] > 5
                    and self.ai_signals["air_pressure2"] > 5
                    and self.ai_signals["air_pressure1"] < 9.5
                    and self.ai_signals["air_pressure2"] < 9.5
                ):
                    return False, "Air pressures out of range"

        return True, "OK"


node = OrionState() <|MERGE_RESOLUTION|>--- conflicted
+++ resolved
@@ -27,13 +27,8 @@
 )
 from node_fixture.node_manager import NodeManager
 from scheduling import JobScheduler
-<<<<<<< HEAD
-from std_msgs.msg import Bool, Float64, Header, Int64
+from std_msgs.msg import Bool, Float64, Header
 from ugr_msgs.msg import State
-=======
-from std_msgs.msg import Bool, Float32, Float64, Header, UInt16
-from ugr_msgs.msg import ObservationWithCovarianceArrayStamped, State
->>>>>>> ba5de8df
 
 
 class OrionState(NodeManager):
@@ -644,21 +639,6 @@
         dv_message = self.db.get_message_by_name("DV_status")
 
         ami_state_bits = 0
-<<<<<<< HEAD
-        mission = rospy.get_param("/mission")
-        if mission == "acceleration":
-            ami_state_bits = 1
-        elif mission == "skidpad":
-            ami_state_bits = 2
-        elif mission == "trackdrive":
-            ami_state_bits = 3
-        elif mission == "braketest":
-            ami_state_bits = 4
-        elif mission == "inspection":
-            ami_state_bits = 5
-        elif mission == "autocross":
-            ami_state_bits = 6
-=======
         if self.driving_mode == DrivingModeStatesEnum.MANUAL:
             ami_state_bits = 0
         else:
@@ -675,20 +655,6 @@
                 ami_state_bits = 5
             elif mission == "autocross":
                 ami_state_bits = 6
-
-        if not self.di_signals["bypass_status"]:
-            service_brake_state = 1  # disengaged
-        elif self.as_state in {
-            AutonomousStatesEnum.ASEMERGENCY,
-            AutonomousStatesEnum.ASFINISHED,
-            AutonomousStatesEnum.ASDRIVE,
-            AutonomousStatesEnum.ASREADY,
-        }:
-            service_brake_state = 3  # available
-        else:
-            service_brake_state = 2  # engaged
-
->>>>>>> ba5de8df
         data = dv_message.encode(
             {
                 "Cones_count_all": abs(self.dv_data["cones_count_all"]),
