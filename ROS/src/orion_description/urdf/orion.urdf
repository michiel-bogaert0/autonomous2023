--- conflicted
+++ resolved
@@ -64,11 +64,7 @@
   </joint>
 
   <joint name="cam0_joint" type="fixed">
-<<<<<<< HEAD
     <origin xyz="0.6814 -0.0824 0.8230" rpy="0 0 0" />
-=======
-    <origin xyz="0.6814 -0.0824 0.8230" rpy="3.1415 0 0" />
->>>>>>> fda0376c
     <parent link="ugr/car_base_link" />
     <child link="ugr/car_base_link/cam0" />
   </joint>
