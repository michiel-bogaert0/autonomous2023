<launch>
    <env name="BINARY_LOCATION" value="$(env HOME)/autonomous2023_binaries"/>

    <node pkg="camera" type="run.py" name="perception_camera" output="screen">
        <param name="cuda" value="True" />
        <param name="keypoint_detector_model" value="mobilenetv3_threestage.pt" />
        <param name="detection_height_threshold" value="20" />
        <param name="detection_max_distance" value="15" />
        <param name="vis" value="False" />
        <remap from="/output/image_annotated" to="/ugr/car/perception/camera/image_annotated" />
        <remap from="/output/update" to="/ugr/car/observations/camera" />
<<<<<<< HEAD
        <remap from="/output/bounding_boxes" to="/ugr/car/observations/camera/bounding_boxes" />
        <remap from="/input/image" to="/ugr/car/sensors/cam0" />
=======
        <remap from="/input/image" to="/ugr/car/sensors/cam0/image" />
>>>>>>> 2ad6bf50
    </node>
</launch><|MERGE_RESOLUTION|>--- conflicted
+++ resolved
@@ -9,11 +9,7 @@
         <param name="vis" value="False" />
         <remap from="/output/image_annotated" to="/ugr/car/perception/camera/image_annotated" />
         <remap from="/output/update" to="/ugr/car/observations/camera" />
-<<<<<<< HEAD
         <remap from="/output/bounding_boxes" to="/ugr/car/observations/camera/bounding_boxes" />
-        <remap from="/input/image" to="/ugr/car/sensors/cam0" />
-=======
         <remap from="/input/image" to="/ugr/car/sensors/cam0/image" />
->>>>>>> 2ad6bf50
     </node>
 </launch>