"""
A perception publisher should have the following structure:
option 1: with a predefined rate and a publish function -> call the publish_image_data function 
option 2: subscribes to a topic that publishes raw data -> start the child rosnode (by calling node.start())
"""
import sys
from abc import ABC, abstractmethod
from typing import Any

import numpy as np
import rospy
from sensor_msgs.msg import CameraInfo, Image
from std_msgs.msg import Header


class PublishNode(ABC):
    def __init__(self, name):
        # ros initialization
        rospy.init_node(name)
        self.image_publisher = rospy.Publisher("/input/image", Image, queue_size=10)
        self.info_publisher = rospy.Publisher("/input/info", Image, queue_size=10)
        self.sim_sub = rospy.Subscriber("/raw/input", Image, self.publish_sub_data)

        self.rate = rospy.Rate(rospy.get_param("~rate", 10))
        self.frame = f"/ugr/car_base_link/{rospy.get_param('~sensor_name','cam0')}"

    @abstractmethod
    def get_camera_info(self) -> CameraInfo:
        """
         any child of this class should have a get_camera_info function

        returns:
            a ros camera info message (header not required)
        """

    @abstractmethod
    def process_data(self) -> Image:
        """
        any child of this class should have a process_data function

        returns:
            a ros image (header not required)
        """
        pass

    def np_to_ros_image(self, arr: np.ndarray) -> Image:
        """Creates a ROS image type based on a Numpy array
        Args:
            arr: numpy array in RGB format (H, W, 3), datatype uint8
        Returns:
            ROS Image with appropriate header and data
        """

        ros_img = Image(encoding="rgb8")
        ros_img.height, ros_img.width, _ = arr.shape
        contig = arr  # np.ascontiguousarray(arr)
        ros_img.data = contig.tostring()
        ros_img.step = contig.strides[0]
        ros_img.is_bigendian = (
            arr.dtype.byteorder == ">"
            or arr.dtype.byteorder == "="
            and sys.byteorder == "big"
        )

        header = self.create_header()
        ros_img.header = header

        return ros_img

    @AddSubscriber("raw/input")
    def publish_sub_data(self, data: Image):
        """
        simple wrapper function for uniformity reasons, used to connect to fsds sim
        """
        self.image_publisher.publish(data)

    def publish_image_data(self):
        """
        main function that publishes raw image data,
        uses the process data implemented in the child node
        """
        if self.rate is not None:
            while not rospy.is_shutdown():
                data = self.process_data()

                if data is not None:
                    data.header = self.create_header()
                    self.image_publisher.publish(data)
                    info = self.get_camera_info()
                    if info is not None:
<<<<<<< HEAD
                        info.header = self.create_header()
                        self.info_publisher.publish(info)
=======
                        info.header = data.header
                        self.publish("/input/info", info)
>>>>>>> b88b37f3

                self.rate.sleep()

    def create_header(self):
        header = Header()
        header.stamp = rospy.Time.now()
        header.frame_id = self.frame
        return header<|MERGE_RESOLUTION|>--- conflicted
+++ resolved
@@ -88,13 +88,8 @@
                     self.image_publisher.publish(data)
                     info = self.get_camera_info()
                     if info is not None:
-<<<<<<< HEAD
                         info.header = self.create_header()
                         self.info_publisher.publish(info)
-=======
-                        info.header = data.header
-                        self.publish("/input/info", info)
->>>>>>> b88b37f3
 
                 self.rate.sleep()
 
