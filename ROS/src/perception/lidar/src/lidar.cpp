#include "lidar.hpp"
#include "diagnostic_msgs/DiagnosticArray.h"
#include <chrono>
#include <fstream>
#include <iostream>

// Constructor
namespace ns_lidar {
Lidar::Lidar(ros::NodeHandle &n)
    : n_(n), cone_clustering_(n), ground_removal_(n) {

  // Set parameters for preprocessing
  n.param<double>("min_distance", min_distance_, 1.0);
  n.param<double>("max_distance", max_distance_, 21.0);
  n.param<double>("min_angle", min_angle_, 0.3);
  n.param<double>("max_angle", max_angle_, 2.8);

  // Subscribe to the raw lidar topic
  // rawLidarSubscriber_ = n.subscribe("perception/raw_pc", 10,
  // &Lidar::rawPcCallback, this);
  rawLidarSubscriber_ =
      n.subscribe("/ugr/car/sensors/lidar", 10, &Lidar::rawPcCallback, this);

  n.param<bool>("publish_preprocessing", publish_preprocessing_, false);
  n.param<bool>("publish_ground", publish_ground_, false);
  n.param<bool>("publish_clusters", publish_clusters_, true);
<<<<<<< HEAD

  n.param<bool>("lidar_rotated", lidar_rotated_, false);

=======
  n.param<bool>("lidar_rotated", lidar_rotated_, false);
>>>>>>> 094207c0
  // Publish to the filtered and clustered lidar topic
  if (publish_preprocessing_)
    preprocessedLidarPublisher_ =
        n.advertise<sensor_msgs::PointCloud2>("perception/preprocessed_pc", 5);
  if (publish_ground_) {
    groundRemovalLidarPublisher_ =
        n.advertise<sensor_msgs::PointCloud2>("perception/groundremoval_pc", 5);
    groundColoredPublisher_ =
        n.advertise<sensor_msgs::PointCloud2>("/perception/ground_colored", 5);
  }

  clusteredLidarPublisher_ =
      n.advertise<sensor_msgs::PointCloud>("perception/clustered_pc", 5);
  if (publish_clusters_)
    clustersColoredpublisher_ =
        n.advertise<sensor_msgs::PointCloud2>("perception/clusters_colored", 5);

  conePublisher_ = n.advertise<ugr_msgs::ObservationWithCovarianceArrayStamped>(
      "perception/observations", 5);
  diagnosticPublisher_ =
      n.advertise<diagnostic_msgs::DiagnosticArray>("/diagnostics", 5);
}

/**
 * @brief Subscribes to the LIDAR raw pointcloud topic and processes the data
 *
 * @arg msg: the PointCloud2 message
 */
void Lidar::rawPcCallback(const sensor_msgs::PointCloud2 &msg) {
  // Create PC objects
  pcl::PointCloud<pcl::PointXYZI> raw_pc_;
  pcl::PointCloud<pcl::PointXYZI>::Ptr preprocessed_pc(
      new pcl::PointCloud<pcl::PointXYZI>);
  pcl::fromROSMsg(msg, raw_pc_);
  publishDiagnostic(OK, "[perception] raw points",
                    "#points: " + std::to_string(raw_pc_.size()));
  // flip pointcloud if the lidar is rotated
  if (lidar_rotated_) {
    raw_pc_ = flipPointcloud(raw_pc_);
  }
  // Preprocessing
  preprocessing(raw_pc_, preprocessed_pc);
  publishDiagnostic(OK, "[perception] preprocessed points",
                    "#points: " + std::to_string(preprocessed_pc->size()));

  if (publish_preprocessing_) {
    sensor_msgs::PointCloud2 preprocessed_msg;
    pcl::toROSMsg(*preprocessed_pc, preprocessed_msg);
    preprocessed_msg.header.stamp = msg.header.stamp;
    preprocessed_msg.header.frame_id = msg.header.frame_id;
    preprocessedLidarPublisher_.publish(preprocessed_msg);
  }

  // Ground plane removal
  pcl::PointCloud<pcl::PointXYZINormal>::Ptr notground_points(
      new pcl::PointCloud<pcl::PointXYZINormal>());
  pcl::PointCloud<pcl::PointXYZINormal>::Ptr ground_points(
      new pcl::PointCloud<pcl::PointXYZINormal>());

  std::chrono::steady_clock::time_point t2 = std::chrono::steady_clock::now();
  ground_removal_.groundRemoval(preprocessed_pc, notground_points,
                                ground_points);
  std::chrono::steady_clock::time_point t1 = std::chrono::steady_clock::now();

  publishDiagnostic(OK, "[perception] ground removal points",
                    "#points: " + std::to_string(notground_points->size()));

  double time_round =
      std::chrono::duration_cast<std::chrono::duration<double>>(t1 - t2)
          .count();
  publishDiagnostic(time_round < 1 ? OK : WARN,
                    "[perception] ground removal time",
                    "time needed: " + std::to_string(time_round));

  if (publish_ground_) {
    // Create a copy of notground_points for publishing
    pcl::PointCloud<pcl::PointXYZINormal>::Ptr notground_points_copy(
        new pcl::PointCloud<pcl::PointXYZINormal>(*notground_points));
    if (lidar_rotated_) {
      *notground_points_copy = flipPointcloud(*notground_points_copy);
    }

    sensor_msgs::PointCloud2 groundremoval_msg;
    pcl::toROSMsg(*notground_points_copy, groundremoval_msg);
    groundremoval_msg.header.frame_id = msg.header.frame_id;
    groundremoval_msg.header.stamp = msg.header.stamp;
    groundRemovalLidarPublisher_.publish(groundremoval_msg);

    // Publish colored pointcloud to check order points
    sensor_msgs::PointCloud2 ground_msg =
        ground_removal_.publishColoredGround(*notground_points_copy, msg);
    groundColoredPublisher_.publish(ground_msg);
  }

  // Cone clustering
  sensor_msgs::PointCloud cluster;
  sensor_msgs::PointCloud2 clustersColored;
  std::vector<pcl::PointCloud<pcl::PointXYZINormal>> clusters;

  t2 = std::chrono::steady_clock::now();
  clusters = cone_clustering_.cluster(notground_points, ground_points);
  cluster = cone_clustering_.constructMessage(clusters);
  t1 = std::chrono::steady_clock::now();
  time_round =
      std::chrono::duration_cast<std::chrono::duration<double>>(t1 - t2)
          .count();
  publishDiagnostic(time_round < 1 ? OK : WARN, "[perception] clustering time",
                    "time needed: " + std::to_string(time_round));

  if (publish_clusters_) {
    clustersColored = cone_clustering_.clustersColoredMessage(clusters);
    clustersColored.header.frame_id = msg.header.frame_id;
    clustersColored.header.stamp = msg.header.stamp;
    clustersColoredpublisher_.publish(clustersColored);
  }

  cluster.header.frame_id = msg.header.frame_id;
  cluster.header.stamp = msg.header.stamp;
  clusteredLidarPublisher_.publish(cluster);
  publishDiagnostic(OK, "[perception] clustering points",
                    "#points: " + std::to_string(cluster.points.size()));

  // Create an array of markers to display in Foxglove
  publishObservations(cluster);
  publishDiagnostic(OK, "[perception] end processing", "pointcloud processed");
}

/**
 * @brief Preprocesses the given raw point cloud.
 *
 * Cleans up points containing the car itself and does ground plane removal.
 *
 * @arg raw: the raw PC
 * @arg preprocessed_pc: the resulting filtered PC
 *
 */
void Lidar::preprocessing(
    const pcl::PointCloud<pcl::PointXYZI> &raw,
    pcl::PointCloud<pcl::PointXYZI>::Ptr &preprocessed_pc) {
  // Clean up the points belonging to the car and noise in the sky
  for (auto &iter : raw.points) {
    // Remove points closer than 1m, higher than 0.5m or further than 20m
    // and points outside the frame of Pegasus
<<<<<<< HEAD
    if (std::hypot(iter.x, iter.y) < min_distance_ || iter.z > 0.5 ||
        std::hypot(iter.x, iter.y) > max_distance_ ||
        std::atan2(iter.x, iter.y) < min_angle_ ||
        std::atan2(iter.x, iter.y) > max_angle_)
=======
    if (std::hypot(iter.x, iter.y) < 1 || iter.z > -0.1 ||
        std::hypot(iter.x, iter.y) > 21 || std::atan2(iter.x, iter.y) < 0.3 ||
        std::atan2(iter.x, iter.y) > 2.8)
>>>>>>> 094207c0
      continue;
    preprocessed_pc->points.push_back(iter);
  }
}

/**
 * @brief Publishes the Lidar observations for real
 *
 * @param cones
 */
void Lidar::publishObservations(const sensor_msgs::PointCloud cones) {
  ugr_msgs::ObservationWithCovarianceArrayStamped observations;
  observations.header.frame_id = "ugr/car_base_link/os_sensor_normal";
  observations.header.stamp = cones.header.stamp;

  int i = 0;
  for (auto cone : cones.points) {
    ugr_msgs::ObservationWithCovariance observationWithCovariance;

    // If color == 0, then it is a BLUE cone, and Cones.BLUE in fs_msgs/Cone is
    // 0 color == 1 is yellow
    float color = cones.channels[0].values[i];
    observationWithCovariance.observation.observation_class = color;

    observationWithCovariance.observation.location.x = cone.x;
    observationWithCovariance.observation.location.y = cone.y;
    observationWithCovariance.observation.location.z = cone.z;
    observationWithCovariance.covariance =
        boost::array<double, 9>({0.2, 0, 0, 0, 0.2, 0, 0, 0, 0.8});

    double cone_metric = cones.channels[4].values[i];
    observationWithCovariance.observation.belief = cone_metric;

    observations.observations.push_back(observationWithCovariance);

    i++;
  }

  conePublisher_.publish(observations);
}

void Lidar::publishDiagnostic(DiagnosticStatusEnum status, std::string name,
                              std::string message) {
  diagnostic_msgs::DiagnosticArray diag_array;
  diagnostic_msgs::DiagnosticStatus diag_status;
  diag_status.level = status;
  diag_status.name = name;
  diag_status.message = message;
  diag_array.status.push_back(diag_status);

  diagnosticPublisher_.publish(diag_array);
}

template <class PointT>
pcl::PointCloud<PointT> Lidar::flipPointcloud(pcl::PointCloud<PointT> pc) {
  pcl::PointCloud<PointT> *new_pc = new pcl::PointCloud<PointT>;
  for (auto &iter : pc.points) {
    PointT new_point = *new PointT;
    new_point.x = iter.x;
    new_point.y = -iter.y;
    new_point.z = -iter.z;
    new_point.intensity = iter.intensity;
    new_pc->points.push_back(new_point);
  }
  return *new_pc;
}
} // namespace ns_lidar<|MERGE_RESOLUTION|>--- conflicted
+++ resolved
@@ -24,13 +24,8 @@
   n.param<bool>("publish_preprocessing", publish_preprocessing_, false);
   n.param<bool>("publish_ground", publish_ground_, false);
   n.param<bool>("publish_clusters", publish_clusters_, true);
-<<<<<<< HEAD
 
   n.param<bool>("lidar_rotated", lidar_rotated_, false);
-
-=======
-  n.param<bool>("lidar_rotated", lidar_rotated_, false);
->>>>>>> 094207c0
   // Publish to the filtered and clustered lidar topic
   if (publish_preprocessing_)
     preprocessedLidarPublisher_ =
@@ -174,16 +169,10 @@
   for (auto &iter : raw.points) {
     // Remove points closer than 1m, higher than 0.5m or further than 20m
     // and points outside the frame of Pegasus
-<<<<<<< HEAD
     if (std::hypot(iter.x, iter.y) < min_distance_ || iter.z > 0.5 ||
         std::hypot(iter.x, iter.y) > max_distance_ ||
         std::atan2(iter.x, iter.y) < min_angle_ ||
         std::atan2(iter.x, iter.y) > max_angle_)
-=======
-    if (std::hypot(iter.x, iter.y) < 1 || iter.z > -0.1 ||
-        std::hypot(iter.x, iter.y) > 21 || std::atan2(iter.x, iter.y) < 0.3 ||
-        std::atan2(iter.x, iter.y) > 2.8)
->>>>>>> 094207c0
       continue;
     preprocessed_pc->points.push_back(iter);
   }
