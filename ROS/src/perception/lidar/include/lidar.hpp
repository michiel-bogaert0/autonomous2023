#ifndef LIDAR_HPP
#define LIDAR_HPP

#include "cone_clustering.hpp"
#include "ground_removal.hpp"
#include <pcl_conversions/pcl_conversions.h>
#include <ros/ros.h>
#include <sensor_msgs/PointCloud2.h>
#include <visualization_msgs/Marker.h>
#include <visualization_msgs/MarkerArray.h>

#include <ugr_msgs/Observation.h>
#include <ugr_msgs/ObservationWithCovariance.h>
#include <ugr_msgs/ObservationWithCovarianceArrayStamped.h>

namespace ns_lidar {

enum DiagnosticStatusEnum { OK, WARN, ERROR, STALE };

class Lidar {

public:
  explicit Lidar(ros::NodeHandle &n);

private:
  ros::NodeHandle n_;
  ros::Subscriber rawLidarSubscriber_;
  ros::Publisher preprocessedLidarPublisher_;
  ros::Publisher groundRemovalLidarPublisher_;
  ros::Publisher clusteredLidarPublisher_;
  ros::Publisher clustersColoredpublisher_;
  ros::Publisher visPublisher_;
  ros::Publisher conePublisher_;
  ros::Publisher diagnosticPublisher_;
  ros::Publisher groundColoredPublisher_;

  ConeClustering cone_clustering_;
  GroundRemoval ground_removal_;

  bool lidar_rotated_;
  bool publish_preprocessing_; // publish the preprocessed pointcloud
  bool publish_ground_;        // publish the debug ground pointclouds
  bool publish_clusters_;      // color the clusters and publish them
<<<<<<< HEAD
  double max_fov = 0;
=======

  double min_distance_;
  double max_distance_;
  double max_height_;
  double sensor_height_; // height of sensor coordinate frame relative to ground
  double min_angle_;
  double max_angle_;

>>>>>>> b6396d55
  std::string blue_url_ = "https://storage.googleapis.com/"
                          "learnmakeshare_cdn_public/blue_cone_final.dae";
  std::string yellow_url_ = "https://storage.googleapis.com/"
                            "learnmakeshare_cdn_public/yellow_cone_final.dae";

  void rawPcCallback(const sensor_msgs::PointCloud2 &msg);
  void preprocessing(const pcl::PointCloud<pcl::PointXYZI> &raw,
                     pcl::PointCloud<pcl::PointXYZI>::Ptr &preprocessed_pc);
  void publishMarkers(const sensor_msgs::PointCloud cones);

  void publishObservations(const sensor_msgs::PointCloud cones);
  void publishDiagnostic(DiagnosticStatusEnum status, std::string name,
                         std::string latency, std::string key = "",
                         std::string value = "");
  template <class PointT>
  pcl::PointCloud<PointT> flipPointcloud(pcl::PointCloud<PointT> pc);
};
} // namespace ns_lidar

#endif<|MERGE_RESOLUTION|>--- conflicted
+++ resolved
@@ -41,10 +41,8 @@
   bool publish_preprocessing_; // publish the preprocessed pointcloud
   bool publish_ground_;        // publish the debug ground pointclouds
   bool publish_clusters_;      // color the clusters and publish them
-<<<<<<< HEAD
+
   double max_fov = 0;
-=======
-
   double min_distance_;
   double max_distance_;
   double max_height_;
@@ -52,7 +50,7 @@
   double min_angle_;
   double max_angle_;
 
->>>>>>> b6396d55
+  double max_fov = 0;
   std::string blue_url_ = "https://storage.googleapis.com/"
                           "learnmakeshare_cdn_public/blue_cone_final.dae";
   std::string yellow_url_ = "https://storage.googleapis.com/"
