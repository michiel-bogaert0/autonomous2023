--- conflicted
+++ resolved
@@ -5,42 +5,6 @@
 TransformFrames::TransformFrames(ros::NodeHandle &n)
     : nh(n), tfBuffer(), tfListener(tfBuffer) {}
 
-<<<<<<< HEAD
-Pathplanning::Pathplanning(
-    ros::NodeHandle &n, bool debug_visualisation, std::string vis_namespace,
-    double vis_lifetime, int max_iter, double max_angle_change,
-    double safety_dist, double triangulation_min_var,
-    double triangulation_var_threshold, double max_path_distance,
-    double range_front, double range_behind, double range_sides,
-    ros::Publisher vis_points, ros::Publisher vis_lines,
-    double stage1_rect_width_, int stage1_threshold_bad_points_,
-    int stage1_threshold_center_points_, double stage2_rect_width_,
-    int stage2_threshold_bad_points_, int stage2_threshold_center_points_,
-    int max_depth_, double continuous_dist_,
-    double min_distance_away_from_start, double max_distance_away_from_start)
-    : n_(n), frametf_(n), debug_visualisation_(debug_visualisation),
-      vis_namespace_(vis_namespace), vis_lifetime_(vis_lifetime),
-      max_iter_(max_iter), max_angle_change_(max_angle_change),
-      safety_dist_(safety_dist), triangulation_min_var_(triangulation_min_var),
-      triangulation_var_threshold_(triangulation_var_threshold),
-      max_path_distance_(max_path_distance), range_front_(range_front),
-      range_behind_(range_behind), range_sides_(range_sides),
-      vis_points_(vis_points), vis_lines_(vis_lines),
-      min_distance_away_from_start(min_distance_away_from_start),
-      max_distance_away_from_start(max_distance_away_from_start),
-      triangulator_(
-          n, triangulation_min_var, triangulation_var_threshold, max_iter,
-          max_angle_change, max_path_distance, safety_dist, range_front,
-          range_behind, range_sides, vis_points, vis_lines, vis_namespace,
-          vis_lifetime, stage1_rect_width_, stage1_threshold_bad_points_,
-          stage1_threshold_center_points_, stage2_rect_width_,
-          stage2_threshold_bad_points_, stage2_threshold_center_points_,
-          max_depth_, continuous_dist_) {
-
-  this->path_pub_ = n_.advertise<nav_msgs::Path>("/output/path", 10);
-  this->map_sub_ = n_.subscribe("/input/local_map", 10,
-                                &Pathplanning::receive_new_map, this);
-=======
 Pathplanning::Pathplanning(ros::NodeHandle &n) : 
             n_(n) ,
             frametf_(n),
@@ -50,7 +14,6 @@
 {
     this->path_pub_ = n_.advertise<nav_msgs::Path>("/output/path", 10);
     this->map_sub_ = n_.subscribe("/input/local_map", 10, &Pathplanning::receive_new_map, this);
->>>>>>> c21d9fc8
 }
 
 void Pathplanning::receive_new_map(
@@ -113,17 +76,6 @@
 
     poses.push_back(pose);
 
-<<<<<<< HEAD
-    double distance = pow(node->x, 2) + pow(node->y, 2);
-
-    if (away_from_start && distance < max_distance_away_from_start) {
-      // Close loop
-      poses.push_back(zero_pose);
-      break;
-    }
-    if (!away_from_start && distance > min_distance_away_from_start) {
-      away_from_start = true;
-=======
         if (away_from_start && distance < max_distance_away_from_start_) {
             // Close loop
             poses.push_back(zero_pose);
@@ -132,7 +84,6 @@
        if (!away_from_start && distance > min_distance_away_from_start_) {
             away_from_start = true;
         }
->>>>>>> c21d9fc8
     }
   }
 
