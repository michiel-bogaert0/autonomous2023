--- conflicted
+++ resolved
@@ -1,251 +1,245 @@
-import numpy as np
-import rospy
-import tf2_ros as tf
-from geometry_msgs.msg import PoseStamped
-from nav_msgs.msg import Path
-from node_fixture.fixture import ROSNode
-from std_msgs.msg import Header
-from tf2_geometry_msgs import do_transform_pose
-
-
-class Trajectory:
-    """
-    Helper class to calculate the cars target point based on a given path it has to follow
-
-    Args:
-        - tf_buffer {tf2_ros.Buffer}: tf2 buffer to transform the path to the current base_link_frame.
-                                      Needed because when "configuring" the trajectory is reset, but might cause isues
-                                        when the transform is not yet available (because of newly created buffer).
-    """
-
-    def __init__(self, tf_buffer):
-        self.closest_index = 0
-        self.current_position_index = 0
-        self.points = np.array([])
-        self.target = np.array([0, 0])
-
-        self.last_time_source = rospy.Time(0)
-
-        # True for trackdrive/autocross, False for skidpad/acceleration
-        self.change_index = rospy.get_param("~change_index", True)
-
-        # Transformations
-        self.tf_buffer = tf_buffer
-        self.tf_listener = tf.TransformListener(self.tf_buffer)
-        self.base_link_frame = rospy.get_param("~base_link_frame", "ugr/car_base_link")
-<<<<<<< HEAD
-        self.cog_to_front_axle = rospy.get_param("/ugr/car/cog_to_front_axle")
-
-        self.reference_pose = [self.cog_to_front_axle, 0]
-=======
->>>>>>> b5b80afb
-
-        # For skidpad/acceleration use ugr/map, for trackdrive/autocross use ugr/car_odom
-        self.world_frame = rospy.get_param("~world_frame", "ugr/map")
-        self.time_source = rospy.Time(0)
-
-        self.path_pub = rospy.Publisher(
-            "/kinematic_path_tracking/debug/transformed_path", Path, queue_size=10
-        )
-
-        self.path = Path()
-
-    def set_path(self, path):
-        self.path = path
-        self.time_source = path.header.stamp
-
-        current_path = np.zeros((0, 2))
-        for pose in path.poses:
-            current_path = np.vstack(
-                (current_path, [pose.pose.position.x, pose.pose.position.y])
-            )
-
-        self.points = current_path
-
-    def transform_blf(self):
-        """
-        transforms a path, given in points (N,2) from base_link_frame to base_link_frame at current time
-
-        Args:
-            None, all variables are class variables
-
-        """
-        self.trans = self.tf_buffer.lookup_transform(
-            self.base_link_frame, self.world_frame, rospy.Time(0)
-        )
-
-        self.time_source = self.trans.header.stamp
-
-        # Transform path
-        path = ROSNode.do_transform_path(self.path, self.trans)
-
-        self.path_pub.publish(path)
-
-        self.points = np.array(
-            [[pose.pose.position.x, pose.pose.position.y] for pose in path.poses]
-        )
-        return self.points
-
-    def __preprocess_path__(self):
-        """
-        preprocesses a path, given in points (N,2) from base_link_frame to base_link_frame at current time
-        Also calculates the closest index to the current position
-        """
-
-        # Transfom path to most recent blf
-        self.path_blf = self.transform_blf()
-
-        # No path received
-        if len(self.path_blf) == 0:
-            return 0, 0
-
-        if self.change_index:
-            self.current_position_index = np.argmin(
-                np.sum((self.path_blf - [0, 0]) ** 2, axis=1)
-            )
-
-        else:
-            distances = np.sum((self.path_blf - [0, 0]) ** 2, axis=1)
-            distances = np.where(
-                abs(np.arange(len(distances)) - self.closest_index) < 20,
-                distances,
-                distances + 2000,
-            )  # Add large weight to distances outside of the 20 closest points
-            self.current_position_index = np.argmin(distances)
-
-        self.closest_index = self.current_position_index
-
-    def calculate_transversal_error(self):
-        """
-        Calculates the transversal error of the car to the path
-
-        Returns:
-            transverse_error {float}: transverse error
-            heading_error {float}: heading error (relative to tangent of path)
-        """
-
-        self.__preprocess_path__()
-
-        if len(self.path_blf) == 0:
-            return 0, 0
-
-        # Catch up to current position (if needed) by checking if distance to next point on path is increasing
-        prev_distance = (0 - self.path_blf[self.closest_index][0]) ** 2 + (
-            0 - self.path_blf[self.closest_index][1]
-        ) ** 2
-        for _ in range(len(self.path_blf) + 1):
-            tmp_index = (self.closest_index + 1) % len(self.path_blf)
-            target_x = self.path_blf[tmp_index][0]
-            target_y = self.path_blf[tmp_index][1]
-
-            # Current position is [0,0] in base_link_frame
-            distance = (0 - target_x) ** 2 + (0 - target_y) ** 2
-
-            if distance > prev_distance:
-                break
-
-            prev_distance = distance
-
-            self.closest_index = tmp_index
-
-        tangent = np.array(
-            [
-                self.path_blf[(self.closest_index + 1) % len(self.path_blf)][0]
-                - self.path_blf[self.closest_index][0],
-                self.path_blf[(self.closest_index + 1) % len(self.path_blf)][1]
-                - self.path_blf[self.closest_index][1],
-            ]
-        )
-        normalized_tangent = tangent / np.linalg.norm(tangent)
-
-        target_vector = np.array(
-            [
-                self.path_blf[self.closest_index][0],
-                self.path_blf[self.closest_index][1],
-            ]
-        )
-
-        transverse_error = np.cross(normalized_tangent, target_vector)
-        heading_error = np.arctan2(normalized_tangent[1], normalized_tangent[0])
-
-        self.target_vector = target_vector
-
-        return transverse_error, heading_error
-
-    def calculate_target_point(self, minimal_distance):
-        """
-        Calculates a target point by traversing the path
-        Returns the first points that matches the conditions given by minimal_distance
-
-        Args:
-            minimal_distance: minimal lookahead distance
-
-        Returns:
-            x {float}: x position of target point
-            y {float}: y position of target point
-        """
-
-        self.__preprocess_path__()
-
-        if len(self.path_blf) == 0:
-            return 0, 0, 0
-
-        distance = 0.0
-
-        for _ in range(len(self.path_blf) + 1):
-            target_x = self.path_blf[self.closest_index][0]
-            target_y = self.path_blf[self.closest_index][1]
-
-            target_x_pp = self.path_blf[(self.closest_index + 1) % len(self.path_blf)][
-                0
-            ]
-            target_y_pp = self.path_blf[(self.closest_index + 1) % len(self.path_blf)][
-                1
-            ]
-
-            distance += np.sqrt(
-                (target_x_pp - target_x) ** 2 + (target_y_pp - target_y) ** 2
-            )
-
-            dist_from_origin = np.sqrt(target_x_pp**2 + target_y_pp**2)
-            if dist_from_origin > minimal_distance:
-                prev_dist_from_origin = np.sqrt(target_x**2 + target_y**2)
-
-                # Interpolate between previous and current target point for better accuracy
-                scaling = 1 - (dist_from_origin - minimal_distance) / (
-                    dist_from_origin - prev_dist_from_origin
-                )
-                target_x += scaling * (target_x_pp - target_x)
-                target_y += scaling * (target_y_pp - target_y)
-
-                self.target = np.array([target_x, target_y])
-                self.last_time_source = self.time_source
-                return (self.target[0], self.target[1], self.time_source)
-
-            self.closest_index = (self.closest_index + 1) % len(self.path_blf)
-
-            # If no new target point, return last target point
-            if self.closest_index == self.current_position_index:
-                pose = PoseStamped(
-                    header=Header(
-                        frame_id=self.base_link_frame, stamp=self.last_time_source
-                    )
-                )
-
-                pose.pose.position.x = self.target[0]
-                pose.pose.position.y = self.target[1]
-
-                # Transform point through time
-                trans = self.tf_buffer.lookup_transform_full(
-                    self.base_link_frame,
-                    self.time_source,
-                    self.base_link_frame,
-                    self.last_time_source,
-                    self.world_frame,
-                    timeout=rospy.Duration(0.2),
-                )
-
-                pose_t = do_transform_pose(pose, trans)
-
-                self.target = np.array([pose_t.pose.position.x, pose_t.pose.position.y])
-                return (self.target[0], self.target[1], self.time_source)
+import numpy as np
+import rospy
+import tf2_ros as tf
+from geometry_msgs.msg import PoseStamped
+from nav_msgs.msg import Path
+from node_fixture.fixture import ROSNode
+from std_msgs.msg import Header
+from tf2_geometry_msgs import do_transform_pose
+
+
+class Trajectory:
+    """
+    Helper class to calculate the cars target point based on a given path it has to follow
+
+    Args:
+        - tf_buffer {tf2_ros.Buffer}: tf2 buffer to transform the path to the current base_link_frame.
+                                      Needed because when "configuring" the trajectory is reset, but might cause isues
+                                        when the transform is not yet available (because of newly created buffer).
+    """
+
+    def __init__(self, tf_buffer):
+        self.closest_index = 0
+        self.current_position_index = 0
+        self.points = np.array([])
+        self.target = np.array([0, 0])
+
+        self.last_time_source = rospy.Time(0)
+
+        # True for trackdrive/autocross, False for skidpad/acceleration
+        self.change_index = rospy.get_param("~change_index", True)
+
+        # Transformations
+        self.tf_buffer = tf_buffer
+        self.tf_listener = tf.TransformListener(self.tf_buffer)
+        self.base_link_frame = rospy.get_param("~base_link_frame", "ugr/car_base_link")
+
+        # For skidpad/acceleration use ugr/map, for trackdrive/autocross use ugr/car_odom
+        self.world_frame = rospy.get_param("~world_frame", "ugr/map")
+        self.time_source = rospy.Time(0)
+
+        self.path_pub = rospy.Publisher(
+            "/kinematic_path_tracking/debug/transformed_path", Path, queue_size=10
+        )
+
+        self.path = Path()
+
+    def set_path(self, path):
+        self.path = path
+        self.time_source = path.header.stamp
+
+        current_path = np.zeros((0, 2))
+        for pose in path.poses:
+            current_path = np.vstack(
+                (current_path, [pose.pose.position.x, pose.pose.position.y])
+            )
+
+        self.points = current_path
+
+    def transform_blf(self):
+        """
+        transforms a path, given in points (N,2) from base_link_frame to base_link_frame at current time
+
+        Args:
+            None, all variables are class variables
+
+        """
+        self.trans = self.tf_buffer.lookup_transform(
+            self.base_link_frame, self.world_frame, rospy.Time(0)
+        )
+
+        self.time_source = self.trans.header.stamp
+
+        # Transform path
+        path = ROSNode.do_transform_path(self.path, self.trans)
+
+        self.path_pub.publish(path)
+
+        self.points = np.array(
+            [[pose.pose.position.x, pose.pose.position.y] for pose in path.poses]
+        )
+        return self.points
+
+    def __preprocess_path__(self):
+        """
+        preprocesses a path, given in points (N,2) from base_link_frame to base_link_frame at current time
+        Also calculates the closest index to the current position
+        """
+
+        # Transfom path to most recent blf
+        self.path_blf = self.transform_blf()
+
+        # No path received
+        if len(self.path_blf) == 0:
+            return 0, 0
+
+        if self.change_index:
+            self.current_position_index = np.argmin(
+                np.sum((self.path_blf - [0, 0]) ** 2, axis=1)
+            )
+
+        else:
+            distances = np.sum((self.path_blf - [0, 0]) ** 2, axis=1)
+            distances = np.where(
+                abs(np.arange(len(distances)) - self.closest_index) < 20,
+                distances,
+                distances + 2000,
+            )  # Add large weight to distances outside of the 20 closest points
+            self.current_position_index = np.argmin(distances)
+
+        self.closest_index = self.current_position_index
+
+    def calculate_transversal_error(self):
+        """
+        Calculates the transversal error of the car to the path
+
+        Returns:
+            transverse_error {float}: transverse error
+            heading_error {float}: heading error (relative to tangent of path)
+        """
+
+        self.__preprocess_path__()
+
+        if len(self.path_blf) == 0:
+            return 0, 0
+
+        # Catch up to current position (if needed) by checking if distance to next point on path is increasing
+        prev_distance = (0 - self.path_blf[self.closest_index][0]) ** 2 + (
+            0 - self.path_blf[self.closest_index][1]
+        ) ** 2
+        for _ in range(len(self.path_blf) + 1):
+            tmp_index = (self.closest_index + 1) % len(self.path_blf)
+            target_x = self.path_blf[tmp_index][0]
+            target_y = self.path_blf[tmp_index][1]
+
+            # Current position is [0,0] in base_link_frame
+            distance = (0 - target_x) ** 2 + (0 - target_y) ** 2
+
+            if distance > prev_distance:
+                break
+
+            prev_distance = distance
+
+            self.closest_index = tmp_index
+
+        tangent = np.array(
+            [
+                self.path_blf[(self.closest_index + 1) % len(self.path_blf)][0]
+                - self.path_blf[self.closest_index][0],
+                self.path_blf[(self.closest_index + 1) % len(self.path_blf)][1]
+                - self.path_blf[self.closest_index][1],
+            ]
+        )
+        normalized_tangent = tangent / np.linalg.norm(tangent)
+
+        target_vector = np.array(
+            [
+                self.path_blf[self.closest_index][0],
+                self.path_blf[self.closest_index][1],
+            ]
+        )
+
+        transverse_error = np.cross(normalized_tangent, target_vector)
+        heading_error = np.arctan2(normalized_tangent[1], normalized_tangent[0])
+
+        self.target_vector = target_vector
+
+        return transverse_error, heading_error
+
+    def calculate_target_point(self, minimal_distance):
+        """
+        Calculates a target point by traversing the path
+        Returns the first points that matches the conditions given by minimal_distance
+
+        Args:
+            minimal_distance: minimal lookahead distance
+
+        Returns:
+            x {float}: x position of target point
+            y {float}: y position of target point
+        """
+
+        self.__preprocess_path__()
+
+        if len(self.path_blf) == 0:
+            return 0, 0, 0
+
+        distance = 0.0
+
+        for _ in range(len(self.path_blf) + 1):
+            target_x = self.path_blf[self.closest_index][0]
+            target_y = self.path_blf[self.closest_index][1]
+
+            target_x_pp = self.path_blf[(self.closest_index + 1) % len(self.path_blf)][
+                0
+            ]
+            target_y_pp = self.path_blf[(self.closest_index + 1) % len(self.path_blf)][
+                1
+            ]
+
+            distance += np.sqrt(
+                (target_x_pp - target_x) ** 2 + (target_y_pp - target_y) ** 2
+            )
+
+            dist_from_origin = np.sqrt(target_x_pp**2 + target_y_pp**2)
+            if dist_from_origin > minimal_distance:
+                prev_dist_from_origin = np.sqrt(target_x**2 + target_y**2)
+
+                # Interpolate between previous and current target point for better accuracy
+                scaling = 1 - (dist_from_origin - minimal_distance) / (
+                    dist_from_origin - prev_dist_from_origin
+                )
+                target_x += scaling * (target_x_pp - target_x)
+                target_y += scaling * (target_y_pp - target_y)
+
+                self.target = np.array([target_x, target_y])
+                self.last_time_source = self.time_source
+                return (self.target[0], self.target[1], self.time_source)
+
+            self.closest_index = (self.closest_index + 1) % len(self.path_blf)
+
+            # If no new target point, return last target point
+            if self.closest_index == self.current_position_index:
+                pose = PoseStamped(
+                    header=Header(
+                        frame_id=self.base_link_frame, stamp=self.last_time_source
+                    )
+                )
+
+                pose.pose.position.x = self.target[0]
+                pose.pose.position.y = self.target[1]
+
+                # Transform point through time
+                trans = self.tf_buffer.lookup_transform_full(
+                    self.base_link_frame,
+                    self.time_source,
+                    self.base_link_frame,
+                    self.last_time_source,
+                    self.world_frame,
+                    timeout=rospy.Duration(0.2),
+                )
+
+                pose_t = do_transform_pose(pose, trans)
+
+                self.target = np.array([pose_t.pose.position.x, pose_t.pose.position.y])
+                return (self.target[0], self.target[1], self.time_source)