<launch>

    <node pkg="kinematic_path_tracking" type="pure_pursuit.py" name="pure_pursuit" output="screen" respawn="true">

        <param name="rate" value="50" />

<<<<<<< HEAD
        <param name="base_link_frame" value="ugr/slam_base_link" />

        <param name="speed_start" value="2" />
        <param name="speed_stop" value="12" />
        <param name="distance_start" value="2" />
        <param name="distance_stop" value="5" /> 

        <param name="wheelradius" value="0.1" />
=======
        <param name="base_link_frame" value="ugr/car_base_link" />
>>>>>>> b5b80afb

        <remap from="/input/path" to="/pathplanning/path" />
        <remap from="/input/odom" to="/ugr/car/odometry/filtered/odom"/>
        <remap from="/output/drive_velocity_controller/command" to="/ugr/car/drive_velocity_controller/command" />
        <remap from="/output/steering_position_controller/command" to="/ugr/car/steering_position_controller/command" />
        <remap from="/output/target_point" to="/pure_pursuit/target_point"/>
    </node>
</launch><|MERGE_RESOLUTION|>--- conflicted
+++ resolved
@@ -4,18 +4,7 @@
 
         <param name="rate" value="50" />
 
-<<<<<<< HEAD
-        <param name="base_link_frame" value="ugr/slam_base_link" />
-
-        <param name="speed_start" value="2" />
-        <param name="speed_stop" value="12" />
-        <param name="distance_start" value="2" />
-        <param name="distance_stop" value="5" /> 
-
-        <param name="wheelradius" value="0.1" />
-=======
         <param name="base_link_frame" value="ugr/car_base_link" />
->>>>>>> b5b80afb
 
         <remap from="/input/path" to="/pathplanning/path" />
         <remap from="/input/odom" to="/ugr/car/odometry/filtered/odom"/>
