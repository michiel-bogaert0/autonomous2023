--- conflicted
+++ resolved
@@ -60,11 +60,7 @@
         # Calculate required turning radius R and apply inverse bicycle model to get steering angle (approximated)
         R = ((target_x) ** 2 + (target_y) ** 2) / (2 * (target_y))
 
-<<<<<<< HEAD
-        self.steering_cmd.data = -1 * self.symmetrically_bound_angle(
-=======
         self.steering_cmd.data = self.symmetrically_bound_angle(
->>>>>>> 54e5b1c4
             np.arctan2(self.L, R), np.pi / 2
         )
 
