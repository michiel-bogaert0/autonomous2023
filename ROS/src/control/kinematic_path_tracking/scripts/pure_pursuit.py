#! /usr/bin/python3
import numpy as np
import rospy
from geometry_msgs.msg import PointStamped
from kinematic_path_tracking.base_class import KinematicTrackingNode
from node_fixture.fixture import DiagnosticStatus, create_diagnostic_message


class PurePursuit(KinematicTrackingNode):
    def __init__(self):
        super().__init__("pure_pursuit_control")

    def doConfigure(self):
        super().doConfigure()

        self.speed_start = rospy.get_param("~speed_start", 10)
        self.speed_stop = rospy.get_param("~speed_stop", 50)
        self.distance_start = rospy.get_param("~distance_start", 1.2)
        self.distance_stop = rospy.get_param("~distance_stop", 2.4)

<<<<<<< HEAD
        self.cog_to_front_axle = rospy.get_param("/ugr/car/cog_to_front_axle", 0.72)
        self.reference_pose = [self.cog_to_front_axle, 0]

        self.L = rospy.get_param("/ugr/car/wheelbase", 0.72)

=======
>>>>>>> b5b80afb
    def __process__(self):
        """
        Processes the current path and calculates the target point for the car to follow
        """

        # Change the look-ahead distance (minimal_distance)  based on the current speed
        if self.actual_speed < self.speed_start:
            self.minimal_distance = self.distance_start
        elif self.actual_speed < self.speed_stop:
            self.minimal_distance = self.distance_start + (
                self.distance_stop - self.distance_start
            ) / (self.speed_stop - self.speed_start) * (
                self.actual_speed - self.speed_start
            )
        else:
            self.minimal_distance = self.distance_stop

        # Calculate target point
        (
            target_x,
            target_y,
            position_target_time,
        ) = self.trajectory.calculate_target_point(self.minimal_distance)

        if target_x == 0 and target_y == 0:
            self.diagnostics_pub.publish(
                create_diagnostic_message(
                    level=DiagnosticStatus.ERROR,
                    name="[CTRL PP] Target Point Status",
                    message="No target point found.",
                )
            )
            self.steering_cmd.data = 0.0
            self.steering_pub.publish(self.steering_cmd)

            return

        # Calculate required turning radius R and apply inverse bicycle model to get steering angle (approximated)
        R = ((target_x) ** 2 + (target_y) ** 2) / (2 * (target_y))

        self.steering_cmd.data = self.symmetrically_bound_angle(
            np.arctan2(self.L, R), np.pi / 2
        )

        self.steering_cmd.data /= self.steering_transmission

        self.diagnostics_pub.publish(
            create_diagnostic_message(
                level=DiagnosticStatus.OK,
                name="[CTRL PP] Target Point Status",
                message="Target point found.",
            )
        )

        # Publish to position steering controller
        self.steering_pub.publish(self.steering_cmd)

        # Publish target point for visualization
        point = PointStamped()
        point.header.stamp = position_target_time
        point.header.frame_id = self.base_link_frame
        point.point.x = target_x
        point.point.y = target_y

        self.vis_pub.publish(point)


node = PurePursuit()<|MERGE_RESOLUTION|>--- conflicted
+++ resolved
@@ -18,14 +18,8 @@
         self.distance_start = rospy.get_param("~distance_start", 1.2)
         self.distance_stop = rospy.get_param("~distance_stop", 2.4)
 
-<<<<<<< HEAD
-        self.cog_to_front_axle = rospy.get_param("/ugr/car/cog_to_front_axle", 0.72)
-        self.reference_pose = [self.cog_to_front_axle, 0]
-
         self.L = rospy.get_param("/ugr/car/wheelbase", 0.72)
 
-=======
->>>>>>> b5b80afb
     def __process__(self):
         """
         Processes the current path and calculates the target point for the car to follow
