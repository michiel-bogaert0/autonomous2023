--- conflicted
+++ resolved
@@ -1,238 +1,231 @@
-import numpy as np
-import rospy
-import tf2_ros as tf
-from geometry_msgs.msg import PoseStamped
-from nav_msgs.msg import Path
-from node_fixture.fixture import ROSNode
-from std_msgs.msg import Header
-from tf2_geometry_msgs import do_transform_pose
-
-################################################
-#                                              #
-#   File outdated, will be fixed in other PR   #
-#                                              #
-################################################
-
-
-class Trajectory:
-    """
-    Helper class to calculate the cars target point based on a given path it has to follow
-    """
-
-    def __init__(self):
-        self.closest_index = 0
-        self.points = np.array([])
-        self.targets = []
-
-        # True for trackdrive/autocross, False for skidpad/acceleration
-        self.change_index = rospy.get_param("~change_index", True)
-
-        # Transformations
-        self.tf_buffer = tf.Buffer()
-        self.tf_listener = tf.TransformListener(self.tf_buffer)
-        self.base_link_frame = rospy.get_param("~base_link_frame", "ugr/car_base_link")
-<<<<<<< HEAD
-        self.cog_to_front_axle = rospy.get_param("/ugr/car/cog_to_front_axle")
-
-        self.reference_pose = [self.cog_to_front_axle, 0]
-
-=======
->>>>>>> b5b80afb
-        # For skidpad/acceleration use ugr/map, for trackdrive/autocross use ugr/car_odom
-        self.world_frame = rospy.get_param("~world_frame", "ugr/map")
-        self.time_source = rospy.Time(0)
-
-        self.path = Path()
-
-    def transform_blf(self):
-        """
-        transforms a path, given in points (N,2) from base_link_frame to base_link_frame at current time
-
-        Args:
-            None, all variables are class variables
-
-        """
-        self.trans = self.tf_buffer.lookup_transform_full(
-            self.base_link_frame,
-            rospy.Time(0),
-            self.base_link_frame,
-            self.time_source,
-            self.world_frame,
-            timeout=rospy.Duration(0.2),
-        )
-
-        # save time of last transform for next transform
-        self.time_source = self.trans.header.stamp
-
-        # Transform path
-        self.path = ROSNode.do_transform_path(self.path, self.trans)
-
-        # save points for next transform
-        self.points = np.array(
-            [[pose.pose.position.x, pose.pose.position.y] for pose in self.path.poses]
-        )
-        return self.points
-
-    def calculate_target_points(self, minimal_distances):
-        """
-        Calculates a target point by traversing the path
-        Returns the first points that matches the conditions given by minimal_distance
-
-        Args:
-            minimal_distance: minimal lookahead distance
-
-        Returns:
-            x {float}: x position of target point
-            y {float}: y position of target point
-        """
-        # transform path to most recent blf
-        self.path_blf = self.transform_blf()
-
-        # No path received
-        if len(self.path_blf) == 0:
-            return (0, 0)
-
-        # Only calculate closest index as index of point with smallest distance to current position if working in trakdrive/autocross
-        current_position_index = (
-            np.argmin(np.sum((self.path_blf - [0, 0]) ** 2, axis=1))
-            if self.change_index
-            else self.closest_index
-        )
-        self.closest_index = current_position_index
-
-        targets = []
-        indexes = []
-
-        for i, dist in enumerate(minimal_distances):
-            # Iterate until found
-            for _ in range(len(self.path_blf) + 1):
-                target_x = self.path_blf[self.closest_index][0]
-                target_y = self.path_blf[self.closest_index][1]
-
-                # Current position is [0,0] in base_link_frame
-                distance = (0 - target_x) ** 2 + (0 - target_y) ** 2
-
-                if distance > dist**2:
-                    targets.append([target_x, target_y])
-                    indexes.append(self.closest_index)
-                    break
-
-                self.closest_index = (self.closest_index + 1) % len(self.path_blf)
-
-                # If no new point was found, use the last point
-                if self.closest_index == current_position_index:
-                    pose = PoseStamped(
-                        header=Header(
-                            frame_id=self.base_link_frame, stamp=self.trans.header.stamp
-                        )
-                    )
-
-                    pose.pose.position.x = self.targets[i][0]
-                    pose.pose.position.y = self.targets[i][1]
-
-                    pose_t = do_transform_pose(pose, self.trans)
-
-                    targets.append([pose_t.pose.position.x, pose_t.pose.position.y])
-                    indexes.append(self.closest_index)
-                    break
-        self.targets = targets
-        self.closest_index = indexes[0]
-        return self.targets
-
-    def get_reference_track(self, dt, N, actual_speed, debug=False):
-        self.path_blf = self.transform_blf()
-
-        if len(self.path_blf) == 0:
-            return []
-
-        # Find target points based on required velocity and maximum acceleration
-        speed_target = rospy.get_param("/speed/target", 3.0)
-        max_acceleration = 2.0  # TODO: create param
-        # calculate distances based on maximum acceleration and current speed
-        distances = [
-            (min(speed_target, actual_speed + dt * max_acceleration * i)) * i * dt
-            for i in range(N + 1)
-        ]
-
-        if self.change_index:
-            self.closest_index = np.argmin(
-                np.sum((self.path_blf - [0, 0]) ** 2, axis=1)
-            )
-        else:
-            distances_temp = np.sum((self.path_blf - [0, 0]) ** 2, axis=1)
-            # Add a large distance to all indices 20 further than self.closest_idnex
-            # To avoid mistake at skidpad overlap
-            distances_temp = np.where(
-                abs(np.arange(len(distances_temp)) - self.closest_index) < 20,
-                distances_temp,
-                distances_temp + 1000,
-            )
-            self.closest_index = np.argmin(distances_temp)
-        if debug:
-            current_point = self.path_blf[self.closest_index]
-            print(current_point)
-
-        # Now calculate for each point the distance to the car along the path
-
-        # Shift path so that closest point is at index 0
-        shifted_path = np.roll(self.path_blf, -self.closest_index, axis=0)
-        # Compute the distance between consecutive points
-        diff = np.diff(shifted_path, axis=0)
-        distances_cumsum = np.linalg.norm(diff, axis=1)
-
-        # Append 0 and calculate cummulative sum
-        distances_relative = np.append([0], np.cumsum(distances_cumsum))
-
-        # Find points at specified distances
-        reference_path = []
-        for i in range(len(distances)):
-            # Find first value in distances_relative that is greater than distance
-            for j in range(len(distances_relative)):
-                if distances_relative[j] < distances[i]:
-                    continue
-                elif distances_relative[j] == distances[i]:
-                    # Just take point on path
-                    scaling = 1
-                elif distances_relative[j] > distances[i]:
-                    # Required distances between two points so scale between them
-                    scaling = 1 - np.abs(
-                        (distances[i] - distances_relative[j])
-                        / (distances_relative[j] - distances_relative[j - 1])
-                    )
-
-                reference_path.append(
-                    shifted_path[j - 1]
-                    + scaling * (shifted_path[j] - shifted_path[j - 1])
-                )
-                if debug:
-                    print(
-                        f"Point {j - 1} and {j} with scaling {scaling} and distance {distances[i]} and relative distance {distances_relative[j]} results in point {reference_path[-1]}"
-                    )
-                break
-
-        return reference_path
-
-    def get_tangent_line(self, reference_path):
-        point = reference_path[len(reference_path) // 2]
-        prev_point = reference_path[len(reference_path) // 2 - 1]
-        next_point = reference_path[len(reference_path) // 2 + 1]
-
-        slope = self.calculate_tangent(prev_point, next_point)
-
-        b = point[1] - slope * point[0]
-        b_left = b + 10
-        b_right = b - 10
-
-        return slope, b_left, slope, b_right
-
-    def calculate_tangent(self, point_prev, point_next):
-        # Calculate the slope using finite differences
-        dx = point_next[0] - point_prev[0]
-        dy = point_next[1] - point_prev[1]
-
-        # Avoid division by zero
-        if dx == 0:
-            return float("inf")
-
-        slope = dy / dx
-        return slope
+import numpy as np
+import rospy
+import tf2_ros as tf
+from geometry_msgs.msg import PoseStamped
+from nav_msgs.msg import Path
+from node_fixture.fixture import ROSNode
+from std_msgs.msg import Header
+from tf2_geometry_msgs import do_transform_pose
+
+################################################
+#                                              #
+#   File outdated, will be fixed in other PR   #
+#                                              #
+################################################
+
+
+class Trajectory:
+    """
+    Helper class to calculate the cars target point based on a given path it has to follow
+    """
+
+    def __init__(self):
+        self.closest_index = 0
+        self.points = np.array([])
+        self.targets = []
+
+        # True for trackdrive/autocross, False for skidpad/acceleration
+        self.change_index = rospy.get_param("~change_index", True)
+
+        # Transformations
+        self.tf_buffer = tf.Buffer()
+        self.tf_listener = tf.TransformListener(self.tf_buffer)
+        self.base_link_frame = rospy.get_param("~base_link_frame", "ugr/car_base_link")
+        # For skidpad/acceleration use ugr/map, for trackdrive/autocross use ugr/car_odom
+        self.world_frame = rospy.get_param("~world_frame", "ugr/map")
+        self.time_source = rospy.Time(0)
+
+        self.path = Path()
+
+    def transform_blf(self):
+        """
+        transforms a path, given in points (N,2) from base_link_frame to base_link_frame at current time
+
+        Args:
+            None, all variables are class variables
+
+        """
+        self.trans = self.tf_buffer.lookup_transform_full(
+            self.base_link_frame,
+            rospy.Time(0),
+            self.base_link_frame,
+            self.time_source,
+            self.world_frame,
+            timeout=rospy.Duration(0.2),
+        )
+
+        # save time of last transform for next transform
+        self.time_source = self.trans.header.stamp
+
+        # Transform path
+        self.path = ROSNode.do_transform_path(self.path, self.trans)
+
+        # save points for next transform
+        self.points = np.array(
+            [[pose.pose.position.x, pose.pose.position.y] for pose in self.path.poses]
+        )
+        return self.points
+
+    def calculate_target_points(self, minimal_distances):
+        """
+        Calculates a target point by traversing the path
+        Returns the first points that matches the conditions given by minimal_distance
+
+        Args:
+            minimal_distance: minimal lookahead distance
+
+        Returns:
+            x {float}: x position of target point
+            y {float}: y position of target point
+        """
+        # transform path to most recent blf
+        self.path_blf = self.transform_blf()
+
+        # No path received
+        if len(self.path_blf) == 0:
+            return (0, 0)
+
+        # Only calculate closest index as index of point with smallest distance to current position if working in trakdrive/autocross
+        current_position_index = (
+            np.argmin(np.sum((self.path_blf - [0, 0]) ** 2, axis=1))
+            if self.change_index
+            else self.closest_index
+        )
+        self.closest_index = current_position_index
+
+        targets = []
+        indexes = []
+
+        for i, dist in enumerate(minimal_distances):
+            # Iterate until found
+            for _ in range(len(self.path_blf) + 1):
+                target_x = self.path_blf[self.closest_index][0]
+                target_y = self.path_blf[self.closest_index][1]
+
+                # Current position is [0,0] in base_link_frame
+                distance = (0 - target_x) ** 2 + (0 - target_y) ** 2
+
+                if distance > dist**2:
+                    targets.append([target_x, target_y])
+                    indexes.append(self.closest_index)
+                    break
+
+                self.closest_index = (self.closest_index + 1) % len(self.path_blf)
+
+                # If no new point was found, use the last point
+                if self.closest_index == current_position_index:
+                    pose = PoseStamped(
+                        header=Header(
+                            frame_id=self.base_link_frame, stamp=self.trans.header.stamp
+                        )
+                    )
+
+                    pose.pose.position.x = self.targets[i][0]
+                    pose.pose.position.y = self.targets[i][1]
+
+                    pose_t = do_transform_pose(pose, self.trans)
+
+                    targets.append([pose_t.pose.position.x, pose_t.pose.position.y])
+                    indexes.append(self.closest_index)
+                    break
+        self.targets = targets
+        self.closest_index = indexes[0]
+        return self.targets
+
+    def get_reference_track(self, dt, N, actual_speed, debug=False):
+        self.path_blf = self.transform_blf()
+
+        if len(self.path_blf) == 0:
+            return []
+
+        # Find target points based on required velocity and maximum acceleration
+        speed_target = rospy.get_param("/speed/target", 3.0)
+        max_acceleration = 2.0  # TODO: create param
+        # calculate distances based on maximum acceleration and current speed
+        distances = [
+            (min(speed_target, actual_speed + dt * max_acceleration * i)) * i * dt
+            for i in range(N + 1)
+        ]
+
+        if self.change_index:
+            self.closest_index = np.argmin(
+                np.sum((self.path_blf - [0, 0]) ** 2, axis=1)
+            )
+        else:
+            distances_temp = np.sum((self.path_blf - [0, 0]) ** 2, axis=1)
+            # Add a large distance to all indices 20 further than self.closest_idnex
+            # To avoid mistake at skidpad overlap
+            distances_temp = np.where(
+                abs(np.arange(len(distances_temp)) - self.closest_index) < 20,
+                distances_temp,
+                distances_temp + 1000,
+            )
+            self.closest_index = np.argmin(distances_temp)
+        if debug:
+            current_point = self.path_blf[self.closest_index]
+            print(current_point)
+
+        # Now calculate for each point the distance to the car along the path
+
+        # Shift path so that closest point is at index 0
+        shifted_path = np.roll(self.path_blf, -self.closest_index, axis=0)
+        # Compute the distance between consecutive points
+        diff = np.diff(shifted_path, axis=0)
+        distances_cumsum = np.linalg.norm(diff, axis=1)
+
+        # Append 0 and calculate cummulative sum
+        distances_relative = np.append([0], np.cumsum(distances_cumsum))
+
+        # Find points at specified distances
+        reference_path = []
+        for i in range(len(distances)):
+            # Find first value in distances_relative that is greater than distance
+            for j in range(len(distances_relative)):
+                if distances_relative[j] < distances[i]:
+                    continue
+                elif distances_relative[j] == distances[i]:
+                    # Just take point on path
+                    scaling = 1
+                elif distances_relative[j] > distances[i]:
+                    # Required distances between two points so scale between them
+                    scaling = 1 - np.abs(
+                        (distances[i] - distances_relative[j])
+                        / (distances_relative[j] - distances_relative[j - 1])
+                    )
+
+                reference_path.append(
+                    shifted_path[j - 1]
+                    + scaling * (shifted_path[j] - shifted_path[j - 1])
+                )
+                if debug:
+                    print(
+                        f"Point {j - 1} and {j} with scaling {scaling} and distance {distances[i]} and relative distance {distances_relative[j]} results in point {reference_path[-1]}"
+                    )
+                break
+
+        return reference_path
+
+    def get_tangent_line(self, reference_path):
+        point = reference_path[len(reference_path) // 2]
+        prev_point = reference_path[len(reference_path) // 2 - 1]
+        next_point = reference_path[len(reference_path) // 2 + 1]
+
+        slope = self.calculate_tangent(prev_point, next_point)
+
+        b = point[1] - slope * point[0]
+        b_left = b + 10
+        b_right = b - 10
+
+        return slope, b_left, slope, b_right
+
+    def calculate_tangent(self, point_prev, point_next):
+        # Calculate the slope using finite differences
+        dx = point_next[0] - point_prev[0]
+        dy = point_next[1] - point_prev[1]
+
+        # Avoid division by zero
+        if dx == 0:
+            return float("inf")
+
+        slope = dy / dx
+        return slope