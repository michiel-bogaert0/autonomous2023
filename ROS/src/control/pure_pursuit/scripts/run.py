#!/usr/bin/env python3
import numpy as np
import rospy
import tf2_ros as tf
from geometry_msgs.msg import PointStamped
from nav_msgs.msg import Odometry, Path
from node_fixture.fixture import (
    DiagnosticArray,
    DiagnosticStatus,
    NodeManagingStatesEnum,
    ROSNode,
    create_diagnostic_message,
)
from node_fixture.node_management import ManagedNode
from std_msgs.msg import Float64
from trajectory import Trajectory


class PurePursuit(ManagedNode):
    def __init__(self):
        rospy.init_node("pure_pursuit_control")
        super().__init__("pure_pursuit_control")
        self.publish_rate = rospy.get_param("~publish_rate", 10)
        self.start_sender()
        rospy.spin()

    def doConfigure(self):
        self.tf_buffer = tf.Buffer()
        self.tf_listener = tf.TransformListener(self.tf_buffer)
        self.base_link_frame = rospy.get_param("~base_link_frame", "ugr/car_base_link")

        self.wheelradius = rospy.get_param("~wheelradius", 0.1)

        self.velocity_cmd = Float64(0.0)
        self.steering_cmd = Float64(0.0)
        self.actual_speed = 0.0
        self.speed_start = rospy.get_param("~speed_start", 10)
        self.speed_stop = rospy.get_param("~speed_stop", 50)
        self.distance_start = rospy.get_param("~distance_start", 1.2)
        self.distance_stop = rospy.get_param("~distance_stop", 2.4)

        # Publishers for the controllers
        # Controllers themselves spawned in the state machines respective launch files

        self.velocity_pub = super().AddPublisher(
            "/output/drive_velocity_controller/command", Float64, queue_size=10
        )
        self.steering_pub = super().AddPublisher(
            "/output/steering_position_controller/command", Float64, queue_size=10
        )

        # For visualization
        self.vis_pub = super().AddPublisher(
            "/output/target_point", PointStamped, queue_size=10  # warning otherwise
        )

        # Diagnostics Publisher
        self.diagnostics_pub = super().AddPublisher(
            "/diagnostics", DiagnosticArray, queue_size=10
        )

        # Subscriber for path
        self.path_sub = super().AddSubscriber(
            "/input/path", Path, self.getPathplanningUpdate
        )

        self.received_path = None

        self.odom_sub = super().AddSubscriber(
            "/input/odom", Odometry, self.get_odom_update
        )

<<<<<<< HEAD
        self.publish_rate = rospy.get_param("~publish_rate", 10)

=======
>>>>>>> e655ce2b
        self.speed_target = rospy.get_param("~speed/target", 3.0)
        self.steering_transmission = rospy.get_param(
            "ugr/car/steering/transmission", 0.25
        )  # Factor from actuator to steering angle

    def doActivate(self):
        # Do this here because some parameters are set in the mission yaml files
        self.trajectory = Trajectory()

    def get_odom_update(self, msg: Odometry):
        self.actual_speed = msg.twist.twist.linear.x

    def getPathplanningUpdate(self, msg: Path):
        """
        Takes in a new exploration path coming from the mapping algorithm.
        Does not do anything with it, unless the control loop is active
        """
        if msg is None:
            return

        self.received_path = msg

    def doUpdate(self):
        """
        Actually processes a new path
        The path should be relative to self.base_link_frame. Otherwise it will transform to it
        """

        if self.received_path is None:
            return

        msg = self.received_path

        # Transform received message to self.base_link_frame
        trans = self.tf_buffer.lookup_transform(
            self.base_link_frame, msg.header.frame_id, msg.header.stamp
        )
        transformed_path = ROSNode.do_transform_path(msg, trans)

        # Create a new path
        current_path = np.zeros((0, 2))
        for pose in transformed_path.poses:
            current_path = np.vstack(
                (current_path, [pose.pose.position.x, pose.pose.position.y])
            )

        # Save current path and time of transformation to self.trajectory
        self.trajectory.points = current_path
        self.trajectory.time_source = trans.header.stamp
        self.trajectory.path = transformed_path

        self.received_path = None

    def symmetrically_bound_angle(self, angle, max_angle):
        """
        Helper function to bound {angle} to [-max_angle, max_angle]
        """
        return (angle + max_angle) % (2 * max_angle) - max_angle

    def start_sender(self):
        """
        Start sending updates. If the data is too old, brake.
        """
        rate = rospy.Rate(self.publish_rate)
        while not rospy.is_shutdown():
            if self.state == NodeManagingStatesEnum.ACTIVE:
                try:
                    self.doUpdate()

                    self.speed_target = rospy.get_param("~speed/target", 3.0)

                    # Change the look-ahead distance (minimal_distance)  based on the current speed
                    if self.actual_speed < self.speed_start:
                        self.minimal_distance = self.distance_start
                    elif self.actual_speed < self.speed_stop:
                        self.minimal_distance = self.distance_start + (
                            self.distance_stop - self.distance_start
                        ) / (self.speed_stop - self.speed_start) * (
                            self.actual_speed - self.speed_start
                        )
                    else:
                        self.minimal_distance = self.distance_stop

                    # Calculate target point
                    target_x, target_y = self.trajectory.calculate_target_point(
                        self.minimal_distance
                    )

                    if target_x == 0 and target_y == 0:
                        self.diagnostics_pub.publish(
                            create_diagnostic_message(
                                level=DiagnosticStatus.ERROR,
                                name="[CTRL PP] Target Point Status",
                                message="No target point found.",
                            )
                        )
                        self.velocity_cmd.data = 0.0
                        self.steering_cmd.data = 0.0
                        self.velocity_pub.publish(self.velocity_cmd)
                        self.steering_pub.publish(self.steering_cmd)
                        rate.sleep()
                        continue

                    # Calculate required turning radius R and apply inverse bicycle model to get steering angle (approximated)
                    R = ((target_x - 0) ** 2 + (target_y - 0) ** 2) / (
                        2 * (target_y - 0)
                    )

                    self.steering_cmd.data = self.symmetrically_bound_angle(
                        np.arctan2(1.0, R), np.pi / 2
                    )

                    self.diagnostics_pub.publish(
                        create_diagnostic_message(
                            level=DiagnosticStatus.OK,
                            name="[CTRL PP] Target Point Status",
                            message="Target point found.",
                        )
                    )
                    self.velocity_cmd.data = self.speed_target

                    # Publish to velocity and position steering controller
                    self.steering_cmd.data /= self.steering_transmission
                    self.steering_pub.publish(self.steering_cmd)

                    self.velocity_cmd.data /= (
                        self.wheelradius
                    )  # Velocity to angular velocity
                    self.velocity_pub.publish(self.velocity_cmd)

                    # Publish target point for visualization
                    point = PointStamped()
                    point.header.stamp = self.trajectory.time_source
                    point.header.frame_id = self.base_link_frame
                    point.point.x = target_x
                    point.point.y = target_y
                    self.vis_pub.publish(point)

                except Exception as e:
                    rospy.logwarn(f"PurePursuit has caught an exception: {e}")
                    import traceback

                    print(traceback.format_exc())

            rate.sleep()


node = PurePursuit()<|MERGE_RESOLUTION|>--- conflicted
+++ resolved
@@ -70,11 +70,6 @@
             "/input/odom", Odometry, self.get_odom_update
         )
 
-<<<<<<< HEAD
-        self.publish_rate = rospy.get_param("~publish_rate", 10)
-
-=======
->>>>>>> e655ce2b
         self.speed_target = rospy.get_param("~speed/target", 3.0)
         self.steering_transmission = rospy.get_param(
             "ugr/car/steering/transmission", 0.25
