cmake_minimum_required(VERSION 3.0.2)
project(ugr_msgs)


find_package(catkin REQUIRED COMPONENTS
    message_generation
    std_msgs
    geometry_msgs
    sensor_msgs
    fs_msgs
)

add_message_files(
  FILES
  PerceptionUpdate.msg
  ConeKeypoint.msg
  CarPath.msg
  Particle.msg
  Particles.msg
  ConeKeypoints.msg
  Observation.msg
  Observations.msg
  ConeDetections.msg
  BoundingBox.msg
  Map.msg
  MapUpdate.msg
  ExplorationMove.msg
  ExplorationPath.msg
  StateUpdate.msg
  Edge.msg
  VisExploration.msg
<<<<<<< HEAD
  ConeLocation.msg
=======
  ObservationWithCovariance.msg
  ObservationStamped.msg
  ObservationWithCovarianceStamped.msg
>>>>>>> 3d3bce83
)

generate_messages(
  DEPENDENCIES
  std_msgs
  geometry_msgs
  sensor_msgs
  fs_msgs
)

catkin_package(

)

include_directories(

)<|MERGE_RESOLUTION|>--- conflicted
+++ resolved
@@ -29,13 +29,10 @@
   StateUpdate.msg
   Edge.msg
   VisExploration.msg
-<<<<<<< HEAD
   ConeLocation.msg
-=======
   ObservationWithCovariance.msg
   ObservationStamped.msg
   ObservationWithCovarianceStamped.msg
->>>>>>> 3d3bce83
 )
 
 generate_messages(
