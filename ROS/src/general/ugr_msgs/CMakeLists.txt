--- conflicted
+++ resolved
@@ -35,11 +35,8 @@
   ObservationWithCovarianceArray.msg
   ObservationWithCovarianceArrayStamped.msg
   ObservationArrayWithCovarianceStamped.msg
-<<<<<<< HEAD
   Boundaries.msg
-=======
   PathArray.msg
->>>>>>> 1f204605
   TrajectoryError.msg
   TrajectoryInfo.msg
   TrajectoryMapInfo.msg
