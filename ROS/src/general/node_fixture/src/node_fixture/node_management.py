--- conflicted
+++ resolved
@@ -50,7 +50,6 @@
 
 
 def load_params(controller: str, mission: str) -> None:
-<<<<<<< HEAD
     """
     Load parameters from a YAML file based on the controller and mission.
     Also takes the car name from the /car parameter.
@@ -62,8 +61,6 @@
     Returns:
         None
     """
-=======
->>>>>>> 0bc84efb
     pkg_path = rospkg.RosPack().get_path("ugr_launch")
     car = rospy.get_param("/car")
     filename = f"{controller}_{mission}.yaml"
@@ -78,7 +75,6 @@
 
 
 def get_params(d: dict):
-<<<<<<< HEAD
     """
     Recursively iterates through a dictionary and yields key-value pairs.
 
@@ -89,8 +85,6 @@
         tuple: A tuple containing the key-value pair.
 
     """
-=======
->>>>>>> 0bc84efb
     for key, value in d.items():
         if isinstance(value, dict):
             for lkey, lvalue in get_params(value):
@@ -162,7 +156,7 @@
         - SetNodeStateResponse: the service response indicating whether the request was successful
         """
 
-        # original_state = self.state
+        original_state = self.state
         if (
             self.state == NodeManagingStatesEnum.UNCONFIGURED
             and request.state == NodeManagingStatesEnum.INACTIVE
@@ -220,7 +214,6 @@
         for pub in self.publishers:
             pub.set_state(self.state)
 
-<<<<<<< HEAD
         # publish the state of the node
         stateMsg = State()
         stateMsg.prev_state = original_state
@@ -228,15 +221,6 @@
         stateMsg.scope = self.name
         stateMsg.header.stamp = rospy.Time.now()
         self.statePublisher.publish(stateMsg)
-=======
-        # # publish the state of the node
-        # stateMsg = State()
-        # stateMsg.prev_state = original_state
-        # stateMsg.cur_state = self.state
-        # stateMsg.scope = self.name
-        # stateMsg.header.stamp = rospy.Time.now()
-        # self.statePublisher.publish(stateMsg)
->>>>>>> 0bc84efb
 
         # response that the transition is succesful
         return SetNodeStateResponse(succes=True)
