--- conflicted
+++ resolved
@@ -3,6 +3,16 @@
   <arg name="base_link_frame" default="ugr/car_base_link" />
   <arg name="slam_base_link_frame" default="ugr/slam_base_link" />
   <arg name="path_to_map" default="/ugr/car/map/fastslam/global"/>
+
+  <arg name="setup_stand_dev" default="0.1"/>
+  <arg name="particle_count" default="200" />
+  <arg name="effective_particle_count" default="150" />
+  <arg name="eps" default="0.5" />
+  <arg name="max_range" default="15" />
+  <arg name="max_half_angle" default="1.5" />
+  <arg name="observe_dt" default="0.0" />
+
+  <arg name="yaw_unwrap_threshold" default="4.0" />
 
   <node pkg="slam_mcl" output="screen" type="slam_mcl" name="slam_mcl" respawn="False">
     # Parameters
@@ -14,17 +24,12 @@
     <rosparam file="$(find slam_mcl)/config/mcl.yaml" command="load" />
 
     # Input/output remapping
-<<<<<<< HEAD
-    <remap from="/input/observations" to="ugr/car/observations/lidar" />
-    <remap from="/input/map" to="ugr/car/map/$(arg map_prefix)" />
-=======
 
     <!-- Changed to param because it has to be changed between missions -->
     <param name="path_to_map" value="$(arg path_to_map)" />
     <!-- <remap from="/input/map" to="ugr/car/map/$(arg map_prefix)" /> -->
 
     <remap from="/input/observations" to="ugr/car/observations/lidar" />
->>>>>>> 6e6d28d1
     <remap from="/output/odom" to="/ugr/car/odometry/filtered/mcl" />
   </node>
 </launch>