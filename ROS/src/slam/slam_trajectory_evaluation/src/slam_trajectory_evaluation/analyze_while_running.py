--- conflicted
+++ resolved
@@ -1,6 +1,5 @@
 #!/usr/bin/env python3
 
-<<<<<<< HEAD
 import matplotlib
 import rospkg
 import rospy
@@ -8,11 +7,7 @@
 
 import tf2_geometry_msgs
 
-from scipy.spatial.transform import Rotation
-
 matplotlib.use("Agg")
-=======
->>>>>>> fe6be4cc
 import datetime
 import os
 
@@ -20,12 +15,8 @@
 import matplotlib.pyplot as plt
 import numpy as np
 import plot_utils as pu
-<<<<<<< HEAD
-import math
-=======
 import rospkg
 import rospy
->>>>>>> fe6be4cc
 from nav_msgs.msg import Odometry
 from node_fixture.node_fixture import SLAMStatesEnum, StateMachineScopeEnum
 from std_srvs.srv import Empty, EmptyResponse
@@ -33,7 +24,6 @@
 from geometry_msgs.msg import Point, PointStamped
 from trajectory import Trajectory
 
-<<<<<<< HEAD
 from node_fixture.node_fixture import (
     ROSNode,)
 from ugr_msgs.msg import (
@@ -75,10 +65,8 @@
             if(abs(p.x - pos.x) < 0.01 and abs(p.y - pos.y) < 0.01):
                 return True
         return False
-=======
 matplotlib.use("Agg")
 
->>>>>>> fe6be4cc
 
 class analyze_while_running:
     align_num_frames = -1
