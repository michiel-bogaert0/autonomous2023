--- conflicted
+++ resolved
@@ -145,12 +145,7 @@
                 set_state_finalized("control_path_publisher")
                 set_state_finalized("pathplanning")
                 set_state_finalized("boundary_estimation")
-<<<<<<< HEAD
-                rospy.set_param("/pure_pursuit/speed/target", 0.0)
-                rospy.set_param("/mpc/speed/target", 0.0)
-=======
                 rospy.set_param("/speed/target", 0.0)
->>>>>>> 273f4657
 
         elif not rospy.has_param("/mission"):
             set_state_finalized("slam_mcl")
@@ -163,12 +158,7 @@
             set_state_finalized("control_path_publisher")
             set_state_finalized("pathplanning")
             set_state_finalized("boundary_estimation")
-<<<<<<< HEAD
-            rospy.set_param("/pure_pursuit/speed/target", 0.0)
-            rospy.set_param("/mpc/speed/target", 0.0)
-=======
             rospy.set_param("/speed/target", 0.0)
->>>>>>> 273f4657
             new_state = SLAMStatesEnum.IDLE
 
         self.change_state(new_state)
@@ -238,12 +228,7 @@
         # If we did enough laps, switch to finished
         if self.target_lap_count <= laps.data:
             new_state = SLAMStatesEnum.FINISHED
-<<<<<<< HEAD
-            rospy.set_param("/pure_pursuit/speed/target", 0.0)
-            rospy.set_param("/mpc/speed/target", 0.0)
-=======
             rospy.set_param("/speed/target", 0.0)
->>>>>>> 273f4657
             self.change_state(new_state)
             return
 
@@ -255,14 +240,8 @@
             rospy.loginfo("Exploration finished, switching to racing")
             new_state = SLAMStatesEnum.RACING
             set_state_active("slam_mcl")
-<<<<<<< HEAD
-            speed_target = 10.0 if self.car == "simulation" else 5.0
-            rospy.set_param("/pure_pursuit/speed/target", speed_target)
-            rospy.set_param("/mpc/speed/target", speed_target)
-=======
             speed_target = rospy.get_param("/speed/target_racing")
             rospy.set_param("/speed/target", speed_target)
->>>>>>> 273f4657
             sleep(0.5)
             set_state_inactive("fastslam")
             set_state_inactive("pathplanning")
