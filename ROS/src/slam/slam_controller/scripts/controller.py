--- conflicted
+++ resolved
@@ -13,10 +13,8 @@
     StateMachineScopeEnum,
     create_diagnostic_message,
 )
-<<<<<<< HEAD
-=======
+
 from diagnostic_msgs.msg import DiagnosticArray, DiagnosticStatus
->>>>>>> 1e685e39
 
 
 class Controller:
@@ -36,21 +34,12 @@
         rospy.Subscriber("/state", State, self.handle_state_change)
         rospy.Subscriber("/input/loopclosure", UInt16, self.lapFinished)
 
-<<<<<<< HEAD
-        self.state_publisher = rospy.Publisher(
-            "/state", State, queue_size=10, latch=True
-        )
-        self.diagnostics = rospy.Publisher(
-            "/diagnostics", DiagnosticArray, queue_size=10
-        )
-=======
         self.diagnostics_publisher = rospy.Publisher(
             "/diagnostics", DiagnosticArray, queue_size=10
         )
         self.state_publisher = rospy.Publisher(
             "/state", State, queue_size=10, latch=True
         )
->>>>>>> 1e685e39
 
         while not rospy.is_shutdown():
             
@@ -131,54 +120,18 @@
         new_state = self.state
 
         if state.scope == StateMachineScopeEnum.AUTONOMOUS:
-<<<<<<< HEAD
-            if (
-                self.state == SLAMStatesEnum.IDLE
-                or self.state == SLAMStatesEnum.FINISHED
-            ) and state.cur_state == AutonomousStatesEnum.ASDRIVE:
-                if rospy.has_param("/mission"):
-                    # Go to state depending on mission
-                    self.mission = rospy.get_param("/mission")
-
-                    # Reset loop counter
-                    rospy.ServiceProxy("/reset_closure", Empty)
-
-                    if self.mission == AutonomousMission.ACCELERATION:
-                        self.target_lap_count = 1
-                        new_state = SLAMStatesEnum.RACING
-                    else:
-                        new_state = SLAMStatesEnum.EXPLORATION
-                        self.target_lap_count = 1
-=======
             if state.cur_state == AutonomousStatesEnum.ASREADY:
                 new_state = SLAMStatesEnum.IDLE
 
         self.change_state(new_state)
->>>>>>> 1e685e39
 
     def change_state(self, new_state: SLAMStatesEnum):
         """
         Actually changes state of this machine and publishes change
 
-<<<<<<< HEAD
-                    # Publish mission
-                    self.diagnostics.publish(
-                        create_diagnostic_message(
-                            level=DiagnosticStatus.OK,
-                            name="[SLAM Controller] new mission",
-                            message=f"{self.mission}",
-                        )
-                    )
-
-            elif state.cur_state != AutonomousStatesEnum.ASDRIVE:
-                # Just stop everything
-                self.launcher.shutdown()
-                new_state = SLAMStatesEnum.IDLE
-=======
-        Ags:
+        Args:
             new_state: state to switch to.
         """
->>>>>>> 1e685e39
 
         if new_state == self.state:
             return
@@ -189,16 +142,6 @@
                 prev_state=self.state,
                 cur_state=new_state,
             )
-<<<<<<< HEAD
-        )
-        self.diagnostics.publish(
-            create_diagnostic_message(
-                level=DiagnosticStatus.OK,
-                name="[SLAM Controller] new state",
-                message=f"{new_state}",
-            )
-=======
->>>>>>> 1e685e39
         )
         self.state = new_state
 
@@ -235,27 +178,6 @@
                     new_state = SLAMStatesEnum.FINISHED
             else:
                 new_state = SLAMStatesEnum.FINISHED
-<<<<<<< HEAD
-                self.launcher.shutdown()
-
-            self.state_publisher.publish(
-                State(
-                    scope=StateMachineScopeEnum.SLAM,
-                    prev_state=self.state,
-                    cur_state=new_state,
-                )
-            )
-            self.state = new_state
-            # Publish diagnostic finished state
-            self.diagnostics.publish(
-                create_diagnostic_message(
-                    level=DiagnosticStatus.OK,
-                    name="[SLAM Controller] new state",
-                    message=f"{new_state}",
-                )
-            )
-=======
->>>>>>> 1e685e39
 
             self.change_state(new_state)
 
