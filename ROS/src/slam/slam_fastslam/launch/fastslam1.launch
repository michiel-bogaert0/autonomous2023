<launch>

  <arg name="world_frame" default="ugr/car_odom"/>
  <arg name="base_link_frame" default="ugr/car_base_link"/>
  <arg name="slam_base_link_frame" default="ugr/slam_base_link"/>

<<<<<<< HEAD
  <arg name="lidar_frame" default="os_sensor"/>

=======
  <arg name="setup_stand_dev" default="0.1"/>
>>>>>>> 243c411f
  <arg name="particle_count" default="1000"/>
  <arg name="effective_particle_count" default="800"/>

  <arg name="observe_prob" default="0.99"/>

  <arg name="yaw_unwrap_threshold" default="4.0"/>

  #Lidar slam options
  <arg name="lidar_eps" default="0.5"/>
  <arg name="lidar_max_range" default="20"/>
  <arg name="lidar_max_half_angle" default="3.14"/>
  <arg name="lidar_expected_range" default="20"/>
  <arg name="lidar_expected_half_angle" default="3.14"/>

  <arg name="lidar_acceptance_score" default="5.0"/>
  <arg name="lidar_penalty_score" default="-0.5"/>
  <arg name="lidar_discard_score" default="-2.0"/>

  #Camera slam options
  <arg name="camera_eps" default="0.5"/>
  <arg name="camera_max_range" default="20"/>
  <arg name="camera_max_half_angle" default="3.14"/>
  <arg name="camera_expected_range" default="20"/>
  <arg name="camera_expected_half_angle" default="3.14"/>

  <arg name="camera_acceptance_score" default="5.0"/>
  <arg name="camera_penalty_score" default="-0.5"/>
  <arg name="camera_discard_score" default="-2.0"/>

  <node pkg="slam_fastslam" output="screen" type="fastslam1" name="local_fastslam_car" respawn="False">
    # Parameters
    <param name="world_frame" value="$(arg world_frame)" />
    <param name="base_link_frame" value="$(arg base_link_frame)" />
    <param name="slam_base_link_frame" value="$(arg slam_base_link_frame)" />

<<<<<<< HEAD
    <param name="lidar_frame" value="$(arg lidar_frame)" />

=======
    <param name="setup_stand_dev" value="$(arg setup_stand_dev)" />
>>>>>>> 243c411f
    <param name="particle_count" value="$(arg particle_count)" />
    <param name="effective_particle_count" value="$(arg effective_particle_count)" />

    <param name="observe_prob" value="$(arg observe_prob)" />

    <param name="yaw_unwrap_threshold" value="$(arg yaw_unwrap_threshold)" />
    <param name="synchronous" value="false"/>

    <rosparam param="measurement_covariance">[0.1, 0.0, 0.0, 0.1]</rosparam>
    <rosparam param="input_noise">[0.1, 0.0, 0.0, 0.0, 0.03, 0.0, 0.0, 0.0, 0.01]</rosparam>

    #Lidar
    <param name="lidar_eps" value="$(arg lidar_eps)" />
    <param name="lidar_max_range" value="$(arg lidar_max_range)" />
    <param name="lidar_max_half_angle" value="$(arg lidar_max_half_angle)" />
    <param name="lidar_expected_range" value="$(arg lidar_expected_range)" />
    <param name="lidar_expected_half_angle" value="$(arg lidar_expected_half_angle)" />

    <param name="lidar_acceptance_score" value="$(arg lidar_acceptance_score)" />
    <param name="lidar_penalty_score" value="$(arg lidar_penalty_score)" />
    <param name="lidar_discard_score" value="$(arg lidar_discard_score)" />

    #Camera
    <param name="camera_eps" value="$(arg camera_eps)" />
    <param name="camera_max_range" value="$(arg camera_max_range)" />
    <param name="camera_max_half_angle" value="$(arg camera_max_half_angle)" />
    <param name="camera_expected_range" value="$(arg camera_expected_range)" />
    <param name="camera_expected_half_angle" value="$(arg camera_expected_half_angle)" />

    <param name="camera_acceptance_score" value="$(arg camera_acceptance_score)" />
    <param name="camera_penalty_score" value="$(arg camera_penalty_score)" />
    <param name="camera_discard_score" value="$(arg camera_discard_score)" />
  
    # Map service Parameters
    <param name="SetMap_service" value="/ugr/srv/slam_map_server/set" />
    <param name="globalmap_namespace" value="fastslam/global" />
    <param name="localmap_namespace" value="fastslam/local" />

    # Input/output remapping
    <remap from="/input/observations" to="ugr/car/observations/lidar" />

    <remap from="/output/observations" to="/ugr/car/observations/fastslam" />
    <remap from="/output/odom" to="/ugr/car/odometry/filtered/fastslam" />
  </node>
</launch><|MERGE_RESOLUTION|>--- conflicted
+++ resolved
@@ -3,13 +3,10 @@
   <arg name="world_frame" default="ugr/car_odom"/>
   <arg name="base_link_frame" default="ugr/car_base_link"/>
   <arg name="slam_base_link_frame" default="ugr/slam_base_link"/>
-
-<<<<<<< HEAD
   <arg name="lidar_frame" default="os_sensor"/>
 
-=======
   <arg name="setup_stand_dev" default="0.1"/>
->>>>>>> 243c411f
+  
   <arg name="particle_count" default="1000"/>
   <arg name="effective_particle_count" default="800"/>
 
@@ -44,13 +41,10 @@
     <param name="world_frame" value="$(arg world_frame)" />
     <param name="base_link_frame" value="$(arg base_link_frame)" />
     <param name="slam_base_link_frame" value="$(arg slam_base_link_frame)" />
-
-<<<<<<< HEAD
     <param name="lidar_frame" value="$(arg lidar_frame)" />
-
-=======
+    
     <param name="setup_stand_dev" value="$(arg setup_stand_dev)" />
->>>>>>> 243c411f
+    
     <param name="particle_count" value="$(arg particle_count)" />
     <param name="effective_particle_count" value="$(arg effective_particle_count)" />
 
