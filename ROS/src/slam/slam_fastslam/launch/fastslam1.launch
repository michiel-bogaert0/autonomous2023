--- conflicted
+++ resolved
@@ -38,21 +38,15 @@
 
     <rosparam param="measurement_covariance">[0.3, 0.0, 0.0, 0.05]</rosparam>
     <rosparam param="input_noise">[0.1, 0.0, 0.0, 0.02]</rosparam>
-<<<<<<< HEAD
     <param name="acceptance_score" value="$(arg acceptance_score)" />
     <param name="penalty_score" value="$(arg penalty_score)" />
     <param name="discard_score" value="$(arg discard_score)" />
-=======
-    <param name="acceptance_score" value="2.0" />
-    <param name="penalty_score" value="-0.2" />
-    <param name="discard_score" value="-100.0" />
-
+    
     # Map service Parameters
     <param name="SetMap_service" value="ugr/srv/slam_map_server/set" />
     <param name="globalmap_namespace" value="global" />
     <param name="localmap_namespace" value="local" />
 
->>>>>>> 1d06beac
     # Input/output remapping
     <remap from="/input/observations" to="ugr/car/observations/lidar" />
 
