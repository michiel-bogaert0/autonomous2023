--- conflicted
+++ resolved
@@ -34,13 +34,8 @@
     <param name="expected_half_angle" value="$(arg expected_half_angle)" />
     <param name="observe_dt" value="$(arg observe_dt)" />
 
-<<<<<<< HEAD
     <param name="yaw_unwrap_threshold" value="$(arg yaw_unwrap_threshold)" />
-=======
     <param name="synchronous" value="false"/>
-
-    <param name="yaw_unwrap_threshold" value="4.0" />
->>>>>>> 3591e0ad
 
     <rosparam param="measurement_covariance">[0.3, 0.0, 0.0, 0.05]</rosparam>
     <rosparam param="input_noise">[0.1, 0.0, 0.0, 0.01]</rosparam>
