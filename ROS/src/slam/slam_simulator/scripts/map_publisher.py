--- conflicted
+++ resolved
@@ -17,12 +17,7 @@
         rospy.init_node("slam_simulator_map_publisher")
 
         self.map = rospy.get_param(
-<<<<<<< HEAD
-            "~map", f"{os.path.dirname(__file__)}/../maps/rc_gt1.yaml"
-        )
-=======
             "~map", f"{os.path.dirname(__file__)}/../maps/circle_R15.yaml")
->>>>>>> 22a8275d
         self.override_time = rospy.get_param("~override_time", True)
 
         self.map_publisher = rospy.Publisher(
