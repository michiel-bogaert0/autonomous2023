--- conflicted
+++ resolved
@@ -4,21 +4,11 @@
     Name: Displays
     Property Tree Widget:
       Expanded:
-<<<<<<< HEAD
         - /Perception1
         - /SLAM1
         - /Control1
       Splitter Ratio: 0.5833333134651184
     Tree Height: 661
-=======
-        - /Global Options1
-        - /Status1
-        - /SLAM1/TF1/Frames1
-        - /SLAM1/TF1/Tree1
-        - /SLAM1/MCL1/Shape1
-      Splitter Ratio: 0.4060402810573578
-    Tree Height: 640
->>>>>>> a5f0e049
   - Class: rviz/Selection
     Name: Selection
   - Class: rviz/Tool Properties
@@ -489,30 +479,16 @@
           Value: false
         - Class: rviz/Marker
           Enabled: false
-<<<<<<< HEAD
+          Marker Topic: /graphslam/debug/edges/poses
+          Name: GraphSLAM edges poses
+          Namespaces: {}
+          Queue Size: 10
+          Value: false
+        - Class: rviz/Marker
+          Enabled: false
           Marker Topic: /graphslam/debug/edges/landmarks
           Name: GraphSLAM edges landmarks
           Namespaces: {}
-=======
-          Marker Topic: /graphslam/debug/edges/poses
-          Name: GraphSLAM edges poses
-          Namespaces:
-            {}
->>>>>>> a5f0e049
-          Queue Size: 10
-          Value: false
-        - Class: rviz/Marker
-          Enabled: false
-<<<<<<< HEAD
-          Marker Topic: /graphslam/debug/edges/poses
-          Name: GraphSLAM edges poses
-          Namespaces: {}
-=======
-          Marker Topic: /graphslam/debug/edges/landmarks
-          Name: GraphSLAM edges landmarks
-          Namespaces:
-            {}
->>>>>>> a5f0e049
           Queue Size: 10
           Value: false
       Enabled: true
