--- conflicted
+++ resolved
@@ -9,15 +9,12 @@
 
 Read the [Coding Guidelines](docs/general/guidelines.md) before doing any work in this repo. This document teaches branching strategy, coding style and more.
 
-<<<<<<< HEAD
 If you want to serve the documentation:
 ```
 pip install mkdocs
 mkdocs serve # If you want to actually build the site, replace serve by build
 ```
 
-=======
->>>>>>> e9b7309f
 ## Installation
 
 For an installation guide for the ROS pipeline, see [installation.md](docs/general/installation.md) in docs folder. If you want general information and some tips about using Ubuntu, look at [learn.md](docs/general/learn.md). Finally, if you want to set up the simulator, look at [simulation.md](docs/general/simulation.md).  